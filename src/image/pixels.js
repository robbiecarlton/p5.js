--- conflicted
+++ resolved
@@ -140,41 +140,7 @@
    * @param  {Integer} dh destination image height
    */
   p5.prototype.copy = function() {
-<<<<<<< HEAD
     this._graphics.copy.apply(this._graphics, arguments);
-=======
-    var srcImage, sx, sy, sw, sh, dx, dy, dw, dh;
-    if(arguments.length === 9){
-      srcImage = arguments[0];
-      sx = arguments[1];
-      sy = arguments[2];
-      sw = arguments[3];
-      sh = arguments[4];
-      dx = arguments[5];
-      dy = arguments[6];
-      dw = arguments[7];
-      dh = arguments[8];
-    } else if(arguments.length === 8){
-      sx = arguments[0];
-      sy = arguments[1];
-      sw = arguments[2];
-      sh = arguments[3];
-      dx = arguments[4];
-      dy = arguments[5];
-      dw = arguments[6];
-      dh = arguments[7];
-
-      srcImage = this;
-    } else {
-      throw new Error('Signature not supported');
-    }
-
-    /// use s scale factor to deal with pixel density
-    var s = srcImage.canvas.width / srcImage.width;
-    this.drawingContext.drawImage(srcImage.canvas,
-      s*sx, s*sy, s*sw, s*sh, dx, dy, dw, dh
-    );
->>>>>>> 5d7a5032
   };
 
   /**
