--- conflicted
+++ resolved
@@ -35,10 +35,6 @@
     textDescent = p.textDescent();
     textHeight = textAscent + textDescent;
 
-<<<<<<< HEAD
-    if (p._doStroke && p._strokeSet) {
-
-=======
     if (p.drawingContext.textAlign === constants.CENTER) {
       x -= textWidth / 2;
     } else if (p.drawingContext.textAlign === constants.RIGHT) {
@@ -52,23 +48,20 @@
     } else if (p.drawingContext.textBaseline === constants.BOTTOM) {
       y -= textDescent;
     }
+
     path = this.font.getPath(line, x, y, fontSize, options);
-    if (p._doStroke && p.drawingContext.strokeStyle !==
-      constants._DEFAULT_STROKE) {
->>>>>>> ec5d6428
+
+    if (p._doStroke && p._strokeSet) {
+
       path.stroke = p.drawingContext.strokeStyle;
     }
 
     if (p._doFill) {
-<<<<<<< HEAD
 
       path.fill = p._fillSet ? p.drawingContext.fillStyle :
         constants._DEFAULT_TEXT_FILL;
-=======
-      path.fill = p.drawingContext.strokeStyle === constants._DEFAULT_FILL ?
-        constants._DEFAULT_TEXT_FILL : p.drawingContext.fillStyle;
->>>>>>> ec5d6428
     }
+
     path.draw(p.drawingContext);
   };
 
