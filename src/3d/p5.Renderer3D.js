--- conflicted
+++ resolved
@@ -185,14 +185,8 @@
       gl.getAttribLocation(shaderProgram, 'aTexCoord');
     gl.enableVertexAttribArray(shaderProgram.textureCoordAttribute);
 
-<<<<<<< HEAD
     shaderProgram.samplerUniform =
     gl.getUniformLocation(shaderProgram, 'uSampler');
-=======
-    // shaderProgram.samplerUniform =
-    //   gl.getUniformLocation(shaderProgram, "uSampler");
-
->>>>>>> dfabe043
   }
 
   //projection Matrix uniform
