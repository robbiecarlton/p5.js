--- conflicted
+++ resolved
@@ -1,8 +1,4 @@
-<<<<<<< HEAD
 /*! p5.js v0.3.11 November 16, 2014 */
-=======
-/*! p5.js v0.3.11 November 09, 2014 */
->>>>>>> 483cb096
 var shim = function (require) {
     window.requestDraw = function () {
       return window.requestAnimationFrame || window.webkitRequestAnimationFrame || window.mozRequestAnimationFrame || window.oRequestAnimationFrame || window.msRequestAnimationFrame || function (callback, element) {
@@ -559,7 +555,7 @@
       this.elt.id = id;
       return this;
     };
-    p5.Element.prototype.addClass = function (c) {
+    p5.Element.prototype.class = function (c) {
       this.elt.className += ' ' + c;
       return this;
     };
