<<<<<<< HEAD
/*! p5.js v0.4.5 June 02, 2015 */
=======
/*! p5.js v0.4.5 June 01, 2015 */
>>>>>>> b863d46c
(function (root, factory) {
  if (typeof define === 'function' && define.amd)
    define('p5', [], function () { return (root.returnExportsGlobal = factory());});
  else if (typeof exports === 'object')
    module.exports = factory();
  else
    root['p5'] = factory();
}(this, function () {
var amdclean = {};
amdclean['core_shim'] = function (require) {
  window.requestAnimationFrame = function () {
    return window.requestAnimationFrame || window.webkitRequestAnimationFrame || window.mozRequestAnimationFrame || window.oRequestAnimationFrame || window.msRequestAnimationFrame || function (callback, element) {
      window.setTimeout(callback, 1000 / 60);
    };
  }();
  window.performance = window.performance || {};
  window.performance.now = function () {
    var load_date = Date.now();
    return window.performance.now || window.performance.mozNow || window.performance.msNow || window.performance.oNow || window.performance.webkitNow || function () {
      return Date.now() - load_date;
    };
  }();
  (function () {
    'use strict';
    if (typeof Uint8ClampedArray !== 'undefined') {
      Uint8ClampedArray.prototype.slice = Array.prototype.slice;
    }
  }());
}({});
amdclean['core_constants'] = function (require) {
  var PI = Math.PI;
  return {
    P2D: 'p2d',
    WEBGL: 'webgl',
    ARROW: 'default',
    CROSS: 'crosshair',
    HAND: 'pointer',
    MOVE: 'move',
    TEXT: 'text',
    WAIT: 'wait',
    HALF_PI: PI / 2,
    PI: PI,
    QUARTER_PI: PI / 4,
    TAU: PI * 2,
    TWO_PI: PI * 2,
    DEGREES: 'degrees',
    RADIANS: 'radians',
    CORNER: 'corner',
    CORNERS: 'corners',
    RADIUS: 'radius',
    RIGHT: 'right',
    LEFT: 'left',
    CENTER: 'center',
    TOP: 'top',
    BOTTOM: 'bottom',
    BASELINE: 'alphabetic',
    POINTS: 'points',
    LINES: 'lines',
    TRIANGLES: 'triangles',
    TRIANGLE_FAN: 'triangles_fan',
    TRIANGLE_STRIP: 'triangles_strip',
    QUADS: 'quads',
    QUAD_STRIP: 'quad_strip',
    CLOSE: 'close',
    OPEN: 'open',
    CHORD: 'chord',
    PIE: 'pie',
    PROJECT: 'square',
    SQUARE: 'butt',
    ROUND: 'round',
    BEVEL: 'bevel',
    MITER: 'miter',
    RGB: 'rgb',
    HSB: 'hsb',
    HSL: 'hsl',
    AUTO: 'auto',
    ALT: 18,
    BACKSPACE: 8,
    CONTROL: 17,
    DELETE: 46,
    DOWN_ARROW: 40,
    ENTER: 13,
    ESCAPE: 27,
    LEFT_ARROW: 37,
    OPTION: 18,
    RETURN: 13,
    RIGHT_ARROW: 39,
    SHIFT: 16,
    TAB: 9,
    UP_ARROW: 38,
    BLEND: 'normal',
    ADD: 'lighter',
    DARKEST: 'darken',
    LIGHTEST: 'lighten',
    DIFFERENCE: 'difference',
    EXCLUSION: 'exclusion',
    MULTIPLY: 'multiply',
    SCREEN: 'screen',
    REPLACE: 'source-over',
    OVERLAY: 'overlay',
    HARD_LIGHT: 'hard-light',
    SOFT_LIGHT: 'soft-light',
    DODGE: 'color-dodge',
    BURN: 'color-burn',
    THRESHOLD: 'threshold',
    GRAY: 'gray',
    OPAQUE: 'opaque',
    INVERT: 'invert',
    POSTERIZE: 'posterize',
    DILATE: 'dilate',
    ERODE: 'erode',
    BLUR: 'blur',
    NORMAL: 'normal',
    ITALIC: 'italic',
    BOLD: 'bold',
    _DEFAULT_TEXT_FILL: '#000000',
    _DEFAULT_LEADMULT: 1.25,
    _CTX_MIDDLE: 'middle',
    LINEAR: 'linear',
    QUADRATIC: 'quadratic',
    BEZIER: 'bezier',
    CURVE: 'curve',
    _DEFAULT_STROKE: '#000000',
    _DEFAULT_FILL: '#FFFFFF'
  };
}({});
amdclean['core_core'] = function (require, core_shim, core_constants) {
  'use strict';
  var constants = core_constants;
  var p5 = function (sketch, node, sync) {
    if (arguments.length === 2 && typeof node === 'boolean') {
      sync = node;
      node = undefined;
    }
    this._setupDone = false;
    this.pixelDensity = window.devicePixelRatio || 1;
    this._userNode = node;
    this._curElement = null;
    this._elements = [];
    this._preloadCount = 0;
    this._updateInterval = 0;
    this._isGlobal = false;
    this._loop = true;
    this._styles = [];
    this._defaultCanvasSize = {
      width: 100,
      height: 100
    };
    this._events = {
      'mousemove': null,
      'mousedown': null,
      'mouseup': null,
      'click': null,
      'mouseover': null,
      'mouseout': null,
      'keydown': null,
      'keyup': null,
      'keypress': null,
      'touchstart': null,
      'touchmove': null,
      'touchend': null,
      'resize': null,
      'blur': null
    };
    if (window.DeviceOrientationEvent) {
      this._events.deviceorientation = null;
    } else if (window.DeviceMotionEvent) {
      this._events.devicemotion = null;
    } else {
      this._events.MozOrientation = null;
    }
    if (/Firefox/i.test(navigator.userAgent)) {
      this._events.DOMMouseScroll = null;
    } else {
      this._events.mousewheel = null;
    }
    this._loadingScreenId = 'p5_loading';
    this._start = function () {
      if (this._userNode) {
        if (typeof this._userNode === 'string') {
          this._userNode = document.getElementById(this._userNode);
        }
      }
      this._loadingScreen = document.getElementById(this._loadingScreenId);
      if (!this._loadingScreen) {
        this._loadingScreen = document.createElement('loadingDiv');
        this._loadingScreen.innerHTML = 'loading...';
        this._loadingScreen.style.position = 'absolute';
        var node = this._userNode || document.body;
        node.appendChild(this._loadingScreen);
      }
      this.createCanvas(this._defaultCanvasSize.width, this._defaultCanvasSize.height, 'p2d', true);
      var userPreload = this.preload || window.preload;
      var context = this._isGlobal ? window : this;
      if (userPreload) {
        this._preloadMethods.forEach(function (f) {
          context[f] = function () {
            var argsArray = Array.prototype.slice.call(arguments);
            return context._preload(f, argsArray);
          };
        });
        userPreload();
        if (this._preloadCount === 0) {
          this._setup();
          this._runFrames();
          this._draw();
        }
      } else {
        this._setup();
        this._runFrames();
        this._draw();
      }
    }.bind(this);
    this._preload = function (func, args) {
      var context = this._isGlobal ? window : this;
      context._setProperty('_preloadCount', context._preloadCount + 1);
      var preloadCallback = function (resp) {
        context._setProperty('_preloadCount', context._preloadCount - 1);
        if (context._preloadCount === 0) {
          context._setup();
          context._runFrames();
          context._draw();
        }
      };
      args.push(preloadCallback);
      return p5.prototype[func].apply(context, args);
    }.bind(this);
    this._setup = function () {
      var context = this._isGlobal ? window : this;
      if (typeof context.preload === 'function') {
        this._preloadMethods.forEach(function (f) {
          context[f] = p5.prototype[f];
        });
      }
      if (typeof context.setup === 'function') {
        context.setup();
      }
      var reg = new RegExp(/(^|\s)p5_hidden(?!\S)/g);
      var canvases = document.getElementsByClassName('p5_hidden');
      for (var i = 0; i < canvases.length; i++) {
        var k = canvases[i];
        k.style.visibility = '';
        k.className = k.className.replace(reg, '');
      }
      this._setupDone = true;
      this._loadingScreen.parentNode.removeChild(this._loadingScreen);
    }.bind(this);
    this._draw = function () {
      var now = window.performance.now();
      var time_since_last = now - this._lastFrameTime;
      var target_time_between_frames = 1000 / this._targetFrameRate;
      var epsilon = 5;
      if (!this.loop || time_since_last >= target_time_between_frames - epsilon) {
        this._setProperty('frameCount', this.frameCount + 1);
        this.redraw();
        this._updatePAccelerations();
        this._updatePMouseCoords();
        this._updatePTouchCoords();
        this._frameRate = 1000 / (now - this._lastFrameTime);
        this._lastFrameTime = now;
      }
      if (this._loop) {
        window.requestAnimationFrame(this._draw);
      }
    }.bind(this);
    this._runFrames = function () {
      if (this._updateInterval) {
        clearInterval(this._updateInterval);
      }
    }.bind(this);
    this._setProperty = function (prop, value) {
      this[prop] = value;
      if (this._isGlobal) {
        window[prop] = value;
      }
    }.bind(this);
    this.remove = function () {
      if (this._curElement) {
        this._loop = false;
        if (this._updateInterval) {
          clearTimeout(this._updateInterval);
        }
        for (var ev in this._events) {
          window.removeEventListener(ev, this._events[ev]);
        }
        for (var i = 0; i < this._elements.length; i++) {
          var e = this._elements[i];
          if (e.elt.parentNode) {
            e.elt.parentNode.removeChild(e.elt);
          }
          for (var elt_ev in e._events) {
            e.elt.removeEventListener(elt_ev, e._events[elt_ev]);
          }
        }
        var self = this;
        this._registeredMethods.remove.forEach(function (f) {
          if (typeof f !== 'undefined') {
            f.call(self);
          }
        });
        if (this._isGlobal) {
          for (var p in p5.prototype) {
            try {
              delete window[p];
            } catch (x) {
              window[p] = undefined;
            }
          }
          for (var p2 in this) {
            if (this.hasOwnProperty(p2)) {
              try {
                delete window[p2];
              } catch (x) {
                window[p2] = undefined;
              }
            }
          }
        }
      }
    }.bind(this);
    for (var k in constants) {
      p5.prototype[k] = constants[k];
    }
    if (!sketch) {
      this._isGlobal = true;
      for (var p in p5.prototype) {
        if (typeof p5.prototype[p] === 'function') {
          var ev = p.substring(2);
          if (!this._events.hasOwnProperty(ev)) {
            window[p] = p5.prototype[p].bind(this);
          }
        } else {
          window[p] = p5.prototype[p];
        }
      }
      for (var p2 in this) {
        if (this.hasOwnProperty(p2)) {
          window[p2] = this[p2];
        }
      }
    } else {
      sketch(this);
    }
    for (var e in this._events) {
      var f = this['_on' + e];
      if (f) {
        var m = f.bind(this);
        window.addEventListener(e, m);
        this._events[e] = m;
      }
    }
    var self = this;
    window.addEventListener('focus', function () {
      self._setProperty('focused', true);
    });
    window.addEventListener('blur', function () {
      self._setProperty('focused', false);
    });
    if (sync) {
      this._start();
    } else {
      if (document.readyState === 'complete') {
        this._start();
      } else {
        window.addEventListener('load', this._start.bind(this), false);
      }
    }
  };
  p5.prototype._preloadMethods = [
    'loadJSON',
    'loadImage',
    'loadStrings',
    'loadXML',
    'loadShape',
    'loadTable',
    'loadFont'
  ];
  p5.prototype._registeredMethods = {
    pre: [],
    post: [],
    remove: []
  };
  p5.prototype.registerPreloadMethod = function (m) {
    p5.prototype._preloadMethods.push(m);
  }.bind(this);
  p5.prototype.registerMethod = function (name, m) {
    if (!p5.prototype._registeredMethods.hasOwnProperty(name)) {
      p5.prototype._registeredMethods[name] = [];
    }
    p5.prototype._registeredMethods[name].push(m);
  }.bind(this);
  return p5;
}({}, amdclean['core_shim'], amdclean['core_constants']);
amdclean['color_color_utils'] = function (require, core_core) {
  var p5 = core_core;
  p5.ColorUtils = {};
  p5.ColorUtils.hsbaToRGBA = function (hsba, maxes) {
    var h = hsba[0];
    var s = hsba[1];
    var v = hsba[2];
    var a = hsba[3] || maxes[3];
    h /= maxes[0];
    s /= maxes[1];
    v /= maxes[2];
    a /= maxes[3];
    var RGBA = [];
    if (s === 0) {
      RGBA = [
        Math.round(v * 255),
        Math.round(v * 255),
        Math.round(v * 255),
        a * 255
      ];
    } else {
      var var_h = h * 6;
      if (var_h === 6) {
        var_h = 0;
      }
      var var_i = Math.floor(var_h);
      var var_1 = v * (1 - s);
      var var_2 = v * (1 - s * (var_h - var_i));
      var var_3 = v * (1 - s * (1 - (var_h - var_i)));
      var var_r;
      var var_g;
      var var_b;
      if (var_i === 0) {
        var_r = v;
        var_g = var_3;
        var_b = var_1;
      } else if (var_i === 1) {
        var_r = var_2;
        var_g = v;
        var_b = var_1;
      } else if (var_i === 2) {
        var_r = var_1;
        var_g = v;
        var_b = var_3;
      } else if (var_i === 3) {
        var_r = var_1;
        var_g = var_2;
        var_b = v;
      } else if (var_i === 4) {
        var_r = var_3;
        var_g = var_1;
        var_b = v;
      } else {
        var_r = v;
        var_g = var_1;
        var_b = var_2;
      }
      RGBA = [
        Math.round(var_r * 255),
        Math.round(var_g * 255),
        Math.round(var_b * 255),
        a * 255
      ];
    }
    return RGBA;
  };
  p5.ColorUtils.rgbaToHSBA = function (rgba, maxes) {
    var var_R = rgba[0] / maxes[0];
    var var_G = rgba[1] / maxes[1];
    var var_B = rgba[2] / maxes[2];
    var var_A = rgba[3] / maxes[3];
    var var_Min = Math.min(var_R, var_G, var_B);
    var var_Max = Math.max(var_R, var_G, var_B);
    var del_Max = var_Max - var_Min;
    var H;
    var S;
    var V = var_Max;
    var A = var_A;
    if (del_Max === 0) {
      H = 0;
      S = 0;
    } else {
      S = del_Max / var_Max;
      var del_R = ((var_Max - var_R) / 6 + del_Max / 2) / del_Max;
      var del_G = ((var_Max - var_G) / 6 + del_Max / 2) / del_Max;
      var del_B = ((var_Max - var_B) / 6 + del_Max / 2) / del_Max;
      if (var_R === var_Max) {
        H = del_B - del_G;
      } else if (var_G === var_Max) {
        H = 1 / 3 + del_R - del_B;
      } else if (var_B === var_Max) {
        H = 2 / 3 + del_G - del_R;
      }
      if (H < 0) {
        H += 1;
      }
      if (H > 1) {
        H -= 1;
      }
    }
    return [
      Math.round(H * 360),
      Math.round(S * 100),
      Math.round(V * 100),
      A * 1
    ];
  };
  p5.ColorUtils.hslaToRGBA = function (hsla, maxes) {
    var h = hsla[0];
    var s = hsla[1];
    var l = hsla[2];
    var a = hsla[3] || maxes[3];
    h /= maxes[0];
    s /= maxes[1];
    l /= maxes[2];
    a /= maxes[3];
    var RGBA = [];
    if (s === 0) {
      RGBA = [
        Math.round(l * 255),
        Math.round(l * 255),
        Math.round(l * 255),
        a
      ];
    } else {
      var m, n, var_r, var_g, var_b, var_a;
      n = l < 0.5 ? l * (1 + s) : l + s - s * l;
      m = 2 * l - n;
      var convert = function (x, y, hue) {
        if (hue < 0) {
          hue += 1;
        } else if (hue > 1) {
          hue -= 1;
        }
        if (6 * hue < 1) {
          return x + (y - x) * 6 * hue;
        } else if (2 * hue < 1) {
          return y;
        } else if (3 * hue < 2) {
          return x + (y - x) * (2 / 3 - hue) * 6;
        } else {
          return x;
        }
      };
      var_r = convert(m, n, h + 1 / 3);
      var_g = convert(m, n, h);
      var_b = convert(m, n, h - 1 / 3);
      var_a = a;
      RGBA = [
        Math.round(var_r * 255),
        Math.round(var_g * 255),
        Math.round(var_b * 255),
        Math.round(var_a * 255)
      ];
    }
    return RGBA;
  };
  p5.ColorUtils.rgbaToHSLA = function (rgba, maxes) {
    var var_R = rgba[0] / maxes[0];
    var var_G = rgba[1] / maxes[1];
    var var_B = rgba[2] / maxes[2];
    var var_A = rgba[3] / maxes[3];
    var var_Min = Math.min(var_R, var_G, var_B);
    var var_Max = Math.max(var_R, var_G, var_B);
    var del_Max = var_Max - var_Min;
    var H;
    var S;
    var L = (var_Max + var_Min) / 2;
    var A = var_A;
    var del_R;
    var del_G;
    var del_B;
    if (del_Max === 0) {
      H = 0;
      S = 0;
    } else {
      del_R = ((var_Max - var_R) / 6 + del_Max / 2) / del_Max;
      del_G = ((var_Max - var_G) / 6 + del_Max / 2) / del_Max;
      del_B = ((var_Max - var_B) / 6 + del_Max / 2) / del_Max;
      if (var_R === var_Max) {
        H = del_B - del_G;
      } else if (var_G === var_Max) {
        H = 1 / 3 + del_R - del_B;
      } else if (var_B === var_Max) {
        H = 2 / 3 + del_G - del_R;
      }
      if (H < 0) {
        H += 1;
      }
      if (H > 1) {
        H -= 1;
      }
      if (L < 0.5) {
        S = del_Max / (var_Max + var_Min);
      } else {
        S = del_Max / (2 - var_Max - var_Min);
      }
    }
    return [
      Math.round(H * 360),
      Math.round(S * 100),
      Math.round(L * 100),
      A * 1
    ];
  };
  return p5.ColorUtils;
}({}, amdclean['core_core']);
amdclean['color_p5Color'] = function (require, core_core, color_color_utils, core_constants) {
  var p5 = core_core;
  var color_utils = color_color_utils;
  var constants = core_constants;
  p5.Color = function (pInst, vals) {
    this.maxArr = pInst._colorMaxes[pInst._colorMode];
    this.color_array = p5.Color._getFormattedColor.apply(pInst, vals);
    var isHSB = pInst._colorMode === constants.HSB, isRGB = pInst._colorMode === constants.RGB, isHSL = pInst._colorMode === constants.HSL;
    if (isRGB) {
      this.rgba = this.color_array;
    } else if (isHSL) {
      this.hsla = this.color_array;
      this.rgba = color_utils.hslaToRGBA(this.color_array, this.maxArr);
    } else if (isHSB) {
      this.hsba = this.color_array;
      this.rgba = color_utils.hsbaToRGBA(this.color_array, this.maxArr);
    } else {
      throw new Error(pInst._colorMode + 'is an invalid colorMode.');
    }
    return this;
  };
  p5.Color.prototype.getHue = function () {
    if (this.hsla || this.hsba) {
      return this.hsla ? this.hsla[0] : this.hsba[0];
    } else {
      this.hsla = color_utils.rgbaToHSLA(this.color_array, this.maxArr);
      return this.hsla[0];
    }
  };
  p5.Color.prototype.getSaturation = function () {
    if (this.hsla) {
      return this.hsla[1];
    } else if (this.hsba) {
      return this.hsba[1];
    } else {
      this.hsla = color_utils.rgbaToHSLA(this.color_array, this.maxArr);
      return this.hsla[1];
    }
  };
  p5.Color.prototype.getBrightness = function () {
    if (this.hsba) {
      return this.hsba[2];
    } else {
      this.hsba = color_utils.rgbaToHSBA(this.color_array, this.maxArr);
      return this.hsba[2];
    }
  };
  p5.Color.prototype.getLightness = function () {
    if (this.hsla) {
      return this.hsla[2];
    } else {
      this.hsla = color_utils.rgbaToHSLA(this.color_array, this.maxArr);
      return this.hsla[2];
    }
  };
  p5.Color.prototype.getRed = function () {
    return this.rgba[0];
  };
  p5.Color.prototype.getGreen = function () {
    return this.rgba[1];
  };
  p5.Color.prototype.getBlue = function () {
    return this.rgba[2];
  };
  p5.Color.prototype.getAlpha = function () {
    if (this.hsba || this.hsla) {
      return this.hsla ? this.hsla[3] : this.hsba[3];
    } else {
      return this.rgba[3];
    }
  };
  p5.Color.prototype.toString = function () {
    var a = this.rgba;
    for (var i = 0; i < 3; i++) {
      a[i] = Math.floor(a[i]);
    }
    var alpha = typeof a[3] !== 'undefined' ? a[3] / 255 : 1;
    return 'rgba(' + a[0] + ',' + a[1] + ',' + a[2] + ',' + alpha + ')';
  };
  var WHITESPACE = /\s*/;
  var INTEGER = /(\d{1,3})/;
  var DECIMAL = /((?:\d+(?:\.\d+)?)|(?:\.\d+))/;
  var PERCENT = new RegExp(DECIMAL.source + '%');
  var namedColors = {
      aliceblue: '#f0f8ff',
      antiquewhite: '#faebd7',
      aqua: '#00ffff',
      aquamarine: '#7fffd4',
      azure: '#f0ffff',
      beige: '#f5f5dc',
      bisque: '#ffe4c4',
      black: '#000000',
      blanchedalmond: '#ffebcd',
      blue: '#0000ff',
      blueviolet: '#8a2be2',
      brown: '#a52a2a',
      burlywood: '#deb887',
      cadetblue: '#5f9ea0',
      chartreuse: '#7fff00',
      chocolate: '#d2691e',
      coral: '#ff7f50',
      cornflowerblue: '#6495ed',
      cornsilk: '#fff8dc',
      crimson: '#dc143c',
      cyan: '#00ffff',
      darkblue: '#00008b',
      darkcyan: '#008b8b',
      darkgoldenrod: '#b8860b',
      darkgray: '#a9a9a9',
      darkgreen: '#006400',
      darkgrey: '#a9a9a9',
      darkkhaki: '#bdb76b',
      darkmagenta: '#8b008b',
      darkolivegreen: '#556b2f',
      darkorange: '#ff8c00',
      darkorchid: '#9932cc',
      darkred: '#8b0000',
      darksalmon: '#e9967a',
      darkseagreen: '#8fbc8f',
      darkslateblue: '#483d8b',
      darkslategray: '#2f4f4f',
      darkslategrey: '#2f4f4f',
      darkturquoise: '#00ced1',
      darkviolet: '#9400d3',
      deeppink: '#ff1493',
      deepskyblue: '#00bfff',
      dimgray: '#696969',
      dimgrey: '#696969',
      dodgerblue: '#1e90ff',
      firebrick: '#b22222',
      floralwhite: '#fffaf0',
      forestgreen: '#228b22',
      fuchsia: '#ff00ff',
      gainsboro: '#dcdcdc',
      ghostwhite: '#f8f8ff',
      gold: '#ffd700',
      goldenrod: '#daa520',
      gray: '#808080',
      green: '#008000',
      greenyellow: '#adff2f',
      grey: '#808080',
      honeydew: '#f0fff0',
      hotpink: '#ff69b4',
      indianred: '#cd5c5c',
      indigo: '#4b0082',
      ivory: '#fffff0',
      khaki: '#f0e68c',
      lavender: '#e6e6fa',
      lavenderblush: '#fff0f5',
      lawngreen: '#7cfc00',
      lemonchiffon: '#fffacd',
      lightblue: '#add8e6',
      lightcoral: '#f08080',
      lightcyan: '#e0ffff',
      lightgoldenrodyellow: '#fafad2',
      lightgray: '#d3d3d3',
      lightgreen: '#90ee90',
      lightgrey: '#d3d3d3',
      lightpink: '#ffb6c1',
      lightsalmon: '#ffa07a',
      lightseagreen: '#20b2aa',
      lightskyblue: '#87cefa',
      lightslategray: '#778899',
      lightslategrey: '#778899',
      lightsteelblue: '#b0c4de',
      lightyellow: '#ffffe0',
      lime: '#00ff00',
      limegreen: '#32cd32',
      linen: '#faf0e6',
      magenta: '#ff00ff',
      maroon: '#800000',
      mediumaquamarine: '#66cdaa',
      mediumblue: '#0000cd',
      mediumorchid: '#ba55d3',
      mediumpurple: '#9370db',
      mediumseagreen: '#3cb371',
      mediumslateblue: '#7b68ee',
      mediumspringgreen: '#00fa9a',
      mediumturquoise: '#48d1cc',
      mediumvioletred: '#c71585',
      midnightblue: '#191970',
      mintcream: '#f5fffa',
      mistyrose: '#ffe4e1',
      moccasin: '#ffe4b5',
      navajowhite: '#ffdead',
      navy: '#000080',
      oldlace: '#fdf5e6',
      olive: '#808000',
      olivedrab: '#6b8e23',
      orange: '#ffa500',
      orangered: '#ff4500',
      orchid: '#da70d6',
      palegoldenrod: '#eee8aa',
      palegreen: '#98fb98',
      paleturquoise: '#afeeee',
      palevioletred: '#db7093',
      papayawhip: '#ffefd5',
      peachpuff: '#ffdab9',
      peru: '#cd853f',
      pink: '#ffc0cb',
      plum: '#dda0dd',
      powderblue: '#b0e0e6',
      purple: '#800080',
      red: '#ff0000',
      rosybrown: '#bc8f8f',
      royalblue: '#4169e1',
      saddlebrown: '#8b4513',
      salmon: '#fa8072',
      sandybrown: '#f4a460',
      seagreen: '#2e8b57',
      seashell: '#fff5ee',
      sienna: '#a0522d',
      silver: '#c0c0c0',
      skyblue: '#87ceeb',
      slateblue: '#6a5acd',
      slategray: '#708090',
      slategrey: '#708090',
      snow: '#fffafa',
      springgreen: '#00ff7f',
      steelblue: '#4682b4',
      tan: '#d2b48c',
      teal: '#008080',
      thistle: '#d8bfd8',
      tomato: '#ff6347',
      turquoise: '#40e0d0',
      violet: '#ee82ee',
      wheat: '#f5deb3',
      white: '#ffffff',
      whitesmoke: '#f5f5f5',
      yellow: '#ffff00',
      yellowgreen: '#9acd32'
    };
  var colorPatterns = {
      HEX3: /^#([a-f0-9])([a-f0-9])([a-f0-9])$/i,
      HEX6: /^#([a-f0-9]{2})([a-f0-9]{2})([a-f0-9]{2})$/i,
      RGB: new RegExp([
        '^rgb\\(',
        INTEGER.source,
        ',',
        INTEGER.source,
        ',',
        INTEGER.source,
        '\\)$'
      ].join(WHITESPACE.source), 'i'),
      RGB_PERCENT: new RegExp([
        '^rgb\\(',
        PERCENT.source,
        ',',
        PERCENT.source,
        ',',
        PERCENT.source,
        '\\)$'
      ].join(WHITESPACE.source), 'i'),
      RGBA: new RegExp([
        '^rgba\\(',
        INTEGER.source,
        ',',
        INTEGER.source,
        ',',
        INTEGER.source,
        ',',
        DECIMAL.source,
        '\\)$'
      ].join(WHITESPACE.source), 'i'),
      RGBA_PERCENT: new RegExp([
        '^rgba\\(',
        PERCENT.source,
        ',',
        PERCENT.source,
        ',',
        PERCENT.source,
        ',',
        DECIMAL.source,
        '\\)$'
      ].join(WHITESPACE.source), 'i'),
      HSL: new RegExp([
        '^hsl\\(',
        INTEGER.source,
        ',',
        PERCENT.source,
        ',',
        PERCENT.source,
        '\\)$'
      ].join(WHITESPACE.source), 'i'),
      HSLA: new RegExp([
        '^hsla\\(',
        INTEGER.source,
        ',',
        PERCENT.source,
        ',',
        PERCENT.source,
        ',',
        DECIMAL.source,
        '\\)$'
      ].join(WHITESPACE.source), 'i')
    };
  p5.Color._getFormattedColor = function () {
    var numArgs = arguments.length, mode = this._colorMode, first, second, third, alpha, str, vals;
    if (numArgs >= 3) {
      first = arguments[0];
      second = arguments[1];
      third = arguments[2];
      alpha = typeof arguments[3] === 'number' ? arguments[3] : this._colorMaxes[mode][3];
    } else if (numArgs === 1 && typeof arguments[0] === 'string') {
      str = arguments[0].trim().toLowerCase();
      if (namedColors[str]) {
        return p5.Color._getFormattedColor.apply(this, [namedColors[str]]);
      }
      if (colorPatterns.HEX3.test(str)) {
        vals = colorPatterns.HEX3.exec(str).slice(1).map(function (color) {
          return parseInt(color + color, 16);
        });
      } else if (colorPatterns.HEX6.test(str)) {
        vals = colorPatterns.HEX6.exec(str).slice(1).map(function (color) {
          return parseInt(color, 16);
        });
      } else if (colorPatterns.RGB.test(str)) {
        vals = colorPatterns.RGB.exec(str).slice(1).map(function (color) {
          return parseInt(color, 10);
        });
      } else if (colorPatterns.RGB_PERCENT.test(str)) {
        vals = colorPatterns.RGB_PERCENT.exec(str).slice(1).map(function (color) {
          return parseInt(parseFloat(color) / 100 * 255, 10);
        });
      } else if (colorPatterns.RGBA.test(str)) {
        vals = colorPatterns.RGBA.exec(str).slice(1).map(function (color, idx) {
          if (idx === 3) {
            return parseInt(parseFloat(color) * 255, 10);
          }
          return parseInt(color, 10);
        });
      } else if (colorPatterns.RGBA_PERCENT.test(str)) {
        vals = colorPatterns.RGBA_PERCENT.exec(str).slice(1).map(function (color, idx) {
          if (idx === 3) {
            return parseInt(parseFloat(color) * 255, 10);
          }
          return parseInt(parseFloat(color) / 100 * 255, 10);
        });
      } else if (colorPatterns.HSL.test(str)) {
        vals = colorPatterns.HSL.exec(str).slice(1).map(function (color) {
          return parseInt(color, 10);
        });
      } else if (colorPatterns.HSLA.test(str)) {
        vals = colorPatterns.HSLA.exec(str).slice(1).map(function (color) {
          return parseFloat(color, 10);
        });
      } else {
        vals = [255];
      }
      return p5.Color._getFormattedColor.apply(this, vals);
    } else if (numArgs === 1 && typeof arguments[0] === 'number') {
      if (mode === constants.RGB) {
        first = second = third = arguments[0];
      } else if (mode === constants.HSB || mode === constants.HSL) {
        first = third = arguments[0];
        second = 0;
      }
      alpha = typeof arguments[1] === 'number' ? arguments[1] : this._colorMaxes[mode][3];
    } else {
      throw new Error(arguments + 'is not a valid color representation.');
    }
    return [
      first,
      second,
      third,
      alpha
    ];
  };
  return p5.Color;
}({}, amdclean['core_core'], amdclean['color_color_utils'], amdclean['core_constants']);
amdclean['core_p5Element'] = function (require, core_core) {
  var p5 = core_core;
  p5.Element = function (elt, pInst) {
    this.elt = elt;
    this._pInst = pInst;
    this._events = {};
    this.width = this.elt.offsetWidth;
    this.height = this.elt.offsetHeight;
  };
  p5.Element.prototype.parent = function (p) {
    if (typeof p === 'string') {
      p = document.getElementById(p);
    } else if (p instanceof p5.Element) {
      p = p.elt;
    }
    p.appendChild(this.elt);
    return this;
  };
  p5.Element.prototype.id = function (id) {
    this.elt.id = id;
    return this;
  };
  p5.Element.prototype.class = function (c) {
    this.elt.className += ' ' + c;
    return this;
  };
  p5.Element.prototype.mousePressed = function (fxn) {
    attachListener('mousedown', fxn, this);
    attachListener('touchstart', fxn, this);
    return this;
  };
  p5.Element.prototype.mouseWheel = function (fxn) {
    attachListener('mousewheel', fxn, this);
    return this;
  };
  p5.Element.prototype.mouseReleased = function (fxn) {
    attachListener('mouseup', fxn, this);
    attachListener('touchend', fxn, this);
    return this;
  };
  p5.Element.prototype.mouseClicked = function (fxn) {
    attachListener('click', fxn, this);
    return this;
  };
  p5.Element.prototype.mouseMoved = function (fxn) {
    attachListener('mousemove', fxn, this);
    attachListener('touchmove', fxn, this);
    return this;
  };
  p5.Element.prototype.mouseOver = function (fxn) {
    attachListener('mouseover', fxn, this);
    return this;
  };
  p5.Element.prototype.mouseOut = function (fxn) {
    attachListener('mouseout', fxn, this);
    return this;
  };
  p5.Element.prototype.touchStarted = function (fxn) {
    attachListener('touchstart', fxn, this);
    attachListener('mousedown', fxn, this);
    return this;
  };
  p5.Element.prototype.touchMoved = function (fxn) {
    attachListener('touchmove', fxn, this);
    attachListener('mousemove', fxn, this);
    return this;
  };
  p5.Element.prototype.touchEnded = function (fxn) {
    attachListener('touchend', fxn, this);
    attachListener('mouseup', fxn, this);
    return this;
  };
  p5.Element.prototype.dragOver = function (fxn) {
    attachListener('dragover', fxn, this);
    return this;
  };
  p5.Element.prototype.dragLeave = function (fxn) {
    attachListener('dragleave', fxn, this);
    return this;
  };
  p5.Element.prototype.drop = function (callback, fxn) {
    function makeLoader(theFile) {
      var p5file = new p5.File(theFile);
      return function (e) {
        p5file.data = e.target.result;
        callback(p5file);
      };
    }
    if (window.File && window.FileReader && window.FileList && window.Blob) {
      attachListener('dragover', function (evt) {
        evt.stopPropagation();
        evt.preventDefault();
      }, this);
      attachListener('dragleave', function (evt) {
        evt.stopPropagation();
        evt.preventDefault();
      }, this);
      if (arguments.length > 1) {
        attachListener('drop', fxn, this);
      }
      attachListener('drop', function (evt) {
        evt.stopPropagation();
        evt.preventDefault();
        var files = evt.dataTransfer.files;
        for (var i = 0; i < files.length; i++) {
          var f = files[i];
          var reader = new FileReader();
          reader.onload = makeLoader(f);
          if (f.type === 'text') {
            reader.readAsText(f);
          } else {
            reader.readAsDataURL(f);
          }
        }
      }, this);
    } else {
      console.log('The File APIs are not fully supported in this browser.');
    }
    return this;
  };
  function attachListener(ev, fxn, ctx) {
    var f = fxn.bind(ctx);
    ctx.elt.addEventListener(ev, f, false);
    ctx._events[ev] = f;
  }
  p5.Element.prototype._setProperty = function (prop, value) {
    this[prop] = value;
  };
  return p5.Element;
}({}, amdclean['core_core']);
amdclean['typography_p5Font'] = function (require, core_core, core_constants) {
  'use strict';
  var p5 = core_core;
  var constants = core_constants;
  p5.Font = function (p) {
    this.parent = p;
    this.font = undefined;
  };
  p5.Font.prototype._renderPath = function (line, x, y, fontSize, options) {
    var pathdata, p = this.parent, pg = p._graphics, ctx = pg.drawingContext, textWidth, textHeight, textAscent, textDescent;
    fontSize = fontSize || p._textSize;
    options = options || {};
    textWidth = p.textWidth(line);
    textAscent = p.textAscent();
    textDescent = p.textDescent();
    textHeight = textAscent + textDescent;
    if (ctx.textAlign === constants.CENTER) {
      x -= textWidth / 2;
    } else if (ctx.textAlign === constants.RIGHT) {
      x -= textWidth;
    }
    if (ctx.textBaseline === constants.TOP) {
      y += textHeight;
    } else if (ctx.textBaseline === constants._CTX_MIDDLE) {
      y += textHeight / 2 - textDescent;
    } else if (ctx.textBaseline === constants.BOTTOM) {
      y -= textDescent;
    }
    pathdata = this.font.getPath(line, x, y, fontSize, options).commands;
    ctx.beginPath();
    for (var i = 0; i < pathdata.length; i += 1) {
      var cmd = pathdata[i];
      if (cmd.type === 'M') {
        ctx.moveTo(cmd.x, cmd.y);
      } else if (cmd.type === 'L') {
        ctx.lineTo(cmd.x, cmd.y);
      } else if (cmd.type === 'C') {
        ctx.bezierCurveTo(cmd.x1, cmd.y1, cmd.x2, cmd.y2, cmd.x, cmd.y);
      } else if (cmd.type === 'Q') {
        ctx.quadraticCurveTo(cmd.x1, cmd.y1, cmd.x, cmd.y);
      } else if (cmd.type === 'Z') {
        ctx.closePath();
      }
    }
    if (p._doStroke && p._strokeSet) {
      ctx.stroke();
    }
    if (p._doFill) {
      ctx.fillStyle = p._fillSet ? ctx.fillStyle : constants._DEFAULT_TEXT_FILL;
      ctx.fill();
    }
    return this;
  };
  p5.Font.prototype.textBounds = function (str, x, y, fontSize) {
    if (!this.parent._isOpenType()) {
      throw Error('not supported for system fonts');
    }
    x = x !== undefined ? x : 0;
    y = y !== undefined ? y : 0;
    fontSize = fontSize || this.parent._textSize;
    var xCoords = [], yCoords = [], minX, minY, maxX, maxY, scale = 1 / this.font.unitsPerEm * fontSize;
    this.font.forEachGlyph(str, x, y, fontSize, {}, function (glyph, gX, gY) {
      if (glyph.name !== 'space') {
        gX = gX !== undefined ? gX : 0;
        gY = gY !== undefined ? gY : 0;
        var gm = glyph.getMetrics();
        xCoords.push(gX + gm.xMin * scale);
        yCoords.push(gY + -gm.yMin * scale);
        xCoords.push(gX + gm.xMax * scale);
        yCoords.push(gY + -gm.yMax * scale);
      }
    });
    minX = Math.min.apply(null, xCoords);
    minY = Math.min.apply(null, yCoords);
    maxX = Math.max.apply(null, xCoords);
    maxY = Math.max.apply(null, yCoords);
    return {
      x: minX,
      y: minY,
      w: maxX - minX,
      h: maxY - minY
    };
  };
  p5.Font.prototype.list = function () {
    throw 'not yet implemented';
  };
  return p5.Font;
}({}, amdclean['core_core'], amdclean['core_constants']);
amdclean['core_canvas'] = function (require, core_constants) {
  var constants = core_constants;
  return {
    modeAdjust: function (a, b, c, d, mode) {
      if (mode === constants.CORNER) {
        return {
          x: a,
          y: b,
          w: c,
          h: d
        };
      } else if (mode === constants.CORNERS) {
        return {
          x: a,
          y: b,
          w: c - a,
          h: d - b
        };
      } else if (mode === constants.RADIUS) {
        return {
          x: a - c,
          y: b - d,
          w: 2 * c,
          h: 2 * d
        };
      } else if (mode === constants.CENTER) {
        return {
          x: a - c * 0.5,
          y: b - d * 0.5,
          w: c,
          h: d
        };
      }
    },
    arcModeAdjust: function (a, b, c, d, mode) {
      if (mode === constants.CORNER) {
        return {
          x: a + c * 0.5,
          y: b + d * 0.5,
          w: c,
          h: d
        };
      } else if (mode === constants.CORNERS) {
        return {
          x: a,
          y: b,
          w: c + a,
          h: d + b
        };
      } else if (mode === constants.RADIUS) {
        return {
          x: a,
          y: b,
          w: 2 * c,
          h: 2 * d
        };
      } else if (mode === constants.CENTER) {
        return {
          x: a,
          y: b,
          w: c,
          h: d
        };
      }
    }
  };
}({}, amdclean['core_constants']);
amdclean['image_filters'] = function (require) {
  'use strict';
  var Filters = {};
  Filters._toPixels = function (canvas) {
    if (canvas instanceof ImageData) {
      return canvas.data;
    } else {
      return canvas.getContext('2d').getImageData(0, 0, canvas.width, canvas.height).data;
    }
  };
  Filters._getARGB = function (data, i) {
    var offset = i * 4;
    return data[offset + 3] << 24 & 4278190080 | data[offset] << 16 & 16711680 | data[offset + 1] << 8 & 65280 | data[offset + 2] & 255;
  };
  Filters._setPixels = function (pixels, data) {
    var offset = 0;
    for (var i = 0, al = pixels.length; i < al; i++) {
      offset = i * 4;
      pixels[offset + 0] = (data[i] & 16711680) >>> 16;
      pixels[offset + 1] = (data[i] & 65280) >>> 8;
      pixels[offset + 2] = data[i] & 255;
      pixels[offset + 3] = (data[i] & 4278190080) >>> 24;
    }
  };
  Filters._toImageData = function (canvas) {
    if (canvas instanceof ImageData) {
      return canvas;
    } else {
      return canvas.getContext('2d').getImageData(0, 0, canvas.width, canvas.height);
    }
  };
  Filters._createImageData = function (width, height) {
    Filters._tmpCanvas = document.createElement('canvas');
    Filters._tmpCtx = Filters._tmpCanvas.getContext('2d');
    return this._tmpCtx.createImageData(width, height);
  };
  Filters.apply = function (canvas, func, filterParam) {
    var ctx = canvas.getContext('2d');
    var imageData = ctx.getImageData(0, 0, canvas.width, canvas.height);
    var newImageData = func(imageData, filterParam);
    if (newImageData instanceof ImageData) {
      ctx.putImageData(newImageData, 0, 0, 0, 0, canvas.width, canvas.height);
    } else {
      ctx.putImageData(imageData, 0, 0, 0, 0, canvas.width, canvas.height);
    }
  };
  Filters.threshold = function (canvas, level) {
    var pixels = Filters._toPixels(canvas);
    if (level === undefined) {
      level = 0.5;
    }
    var thresh = Math.floor(level * 255);
    for (var i = 0; i < pixels.length; i += 4) {
      var r = pixels[i];
      var g = pixels[i + 1];
      var b = pixels[i + 2];
      var gray = 0.2126 * r + 0.7152 * g + 0.0722 * b;
      var val;
      if (gray >= thresh) {
        val = 255;
      } else {
        val = 0;
      }
      pixels[i] = pixels[i + 1] = pixels[i + 2] = val;
    }
  };
  Filters.gray = function (canvas) {
    var pixels = Filters._toPixels(canvas);
    for (var i = 0; i < pixels.length; i += 4) {
      var r = pixels[i];
      var g = pixels[i + 1];
      var b = pixels[i + 2];
      var gray = 0.2126 * r + 0.7152 * g + 0.0722 * b;
      pixels[i] = pixels[i + 1] = pixels[i + 2] = gray;
    }
  };
  Filters.opaque = function (canvas) {
    var pixels = Filters._toPixels(canvas);
    for (var i = 0; i < pixels.length; i += 4) {
      pixels[i + 3] = 255;
    }
    return pixels;
  };
  Filters.invert = function (canvas) {
    var pixels = Filters._toPixels(canvas);
    for (var i = 0; i < pixels.length; i += 4) {
      pixels[i] = 255 - pixels[i];
      pixels[i + 1] = 255 - pixels[i + 1];
      pixels[i + 2] = 255 - pixels[i + 2];
    }
  };
  Filters.posterize = function (canvas, level) {
    var pixels = Filters._toPixels(canvas);
    if (level < 2 || level > 255) {
      throw new Error('Level must be greater than 2 and less than 255 for posterize');
    }
    var levels1 = level - 1;
    for (var i = 0; i < pixels.length; i += 4) {
      var rlevel = pixels[i];
      var glevel = pixels[i + 1];
      var blevel = pixels[i + 2];
      pixels[i] = (rlevel * level >> 8) * 255 / levels1;
      pixels[i + 1] = (glevel * level >> 8) * 255 / levels1;
      pixels[i + 2] = (blevel * level >> 8) * 255 / levels1;
    }
  };
  Filters.dilate = function (canvas) {
    var pixels = Filters._toPixels(canvas);
    var currIdx = 0;
    var maxIdx = pixels.length ? pixels.length / 4 : 0;
    var out = new Int32Array(maxIdx);
    var currRowIdx, maxRowIdx, colOrig, colOut, currLum;
    var idxRight, idxLeft, idxUp, idxDown, colRight, colLeft, colUp, colDown, lumRight, lumLeft, lumUp, lumDown;
    while (currIdx < maxIdx) {
      currRowIdx = currIdx;
      maxRowIdx = currIdx + canvas.width;
      while (currIdx < maxRowIdx) {
        colOrig = colOut = Filters._getARGB(pixels, currIdx);
        idxLeft = currIdx - 1;
        idxRight = currIdx + 1;
        idxUp = currIdx - canvas.width;
        idxDown = currIdx + canvas.width;
        if (idxLeft < currRowIdx) {
          idxLeft = currIdx;
        }
        if (idxRight >= maxRowIdx) {
          idxRight = currIdx;
        }
        if (idxUp < 0) {
          idxUp = 0;
        }
        if (idxDown >= maxIdx) {
          idxDown = currIdx;
        }
        colUp = Filters._getARGB(pixels, idxUp);
        colLeft = Filters._getARGB(pixels, idxLeft);
        colDown = Filters._getARGB(pixels, idxDown);
        colRight = Filters._getARGB(pixels, idxRight);
        currLum = 77 * (colOrig >> 16 & 255) + 151 * (colOrig >> 8 & 255) + 28 * (colOrig & 255);
        lumLeft = 77 * (colLeft >> 16 & 255) + 151 * (colLeft >> 8 & 255) + 28 * (colLeft & 255);
        lumRight = 77 * (colRight >> 16 & 255) + 151 * (colRight >> 8 & 255) + 28 * (colRight & 255);
        lumUp = 77 * (colUp >> 16 & 255) + 151 * (colUp >> 8 & 255) + 28 * (colUp & 255);
        lumDown = 77 * (colDown >> 16 & 255) + 151 * (colDown >> 8 & 255) + 28 * (colDown & 255);
        if (lumLeft > currLum) {
          colOut = colLeft;
          currLum = lumLeft;
        }
        if (lumRight > currLum) {
          colOut = colRight;
          currLum = lumRight;
        }
        if (lumUp > currLum) {
          colOut = colUp;
          currLum = lumUp;
        }
        if (lumDown > currLum) {
          colOut = colDown;
          currLum = lumDown;
        }
        out[currIdx++] = colOut;
      }
    }
    Filters._setPixels(pixels, out);
  };
  Filters.erode = function (canvas) {
    var pixels = Filters._toPixels(canvas);
    var currIdx = 0;
    var maxIdx = pixels.length ? pixels.length / 4 : 0;
    var out = new Int32Array(maxIdx);
    var currRowIdx, maxRowIdx, colOrig, colOut, currLum;
    var idxRight, idxLeft, idxUp, idxDown, colRight, colLeft, colUp, colDown, lumRight, lumLeft, lumUp, lumDown;
    while (currIdx < maxIdx) {
      currRowIdx = currIdx;
      maxRowIdx = currIdx + canvas.width;
      while (currIdx < maxRowIdx) {
        colOrig = colOut = Filters._getARGB(pixels, currIdx);
        idxLeft = currIdx - 1;
        idxRight = currIdx + 1;
        idxUp = currIdx - canvas.width;
        idxDown = currIdx + canvas.width;
        if (idxLeft < currRowIdx) {
          idxLeft = currIdx;
        }
        if (idxRight >= maxRowIdx) {
          idxRight = currIdx;
        }
        if (idxUp < 0) {
          idxUp = 0;
        }
        if (idxDown >= maxIdx) {
          idxDown = currIdx;
        }
        colUp = Filters._getARGB(pixels, idxUp);
        colLeft = Filters._getARGB(pixels, idxLeft);
        colDown = Filters._getARGB(pixels, idxDown);
        colRight = Filters._getARGB(pixels, idxRight);
        currLum = 77 * (colOrig >> 16 & 255) + 151 * (colOrig >> 8 & 255) + 28 * (colOrig & 255);
        lumLeft = 77 * (colLeft >> 16 & 255) + 151 * (colLeft >> 8 & 255) + 28 * (colLeft & 255);
        lumRight = 77 * (colRight >> 16 & 255) + 151 * (colRight >> 8 & 255) + 28 * (colRight & 255);
        lumUp = 77 * (colUp >> 16 & 255) + 151 * (colUp >> 8 & 255) + 28 * (colUp & 255);
        lumDown = 77 * (colDown >> 16 & 255) + 151 * (colDown >> 8 & 255) + 28 * (colDown & 255);
        if (lumLeft < currLum) {
          colOut = colLeft;
          currLum = lumLeft;
        }
        if (lumRight < currLum) {
          colOut = colRight;
          currLum = lumRight;
        }
        if (lumUp < currLum) {
          colOut = colUp;
          currLum = lumUp;
        }
        if (lumDown < currLum) {
          colOut = colDown;
          currLum = lumDown;
        }
        out[currIdx++] = colOut;
      }
    }
    Filters._setPixels(pixels, out);
  };
  var blurRadius;
  var blurKernelSize;
  var blurKernel;
  var blurMult;
  function buildBlurKernel(r) {
    var radius = r * 3.5 | 0;
    radius = radius < 1 ? 1 : radius < 248 ? radius : 248;
    if (blurRadius !== radius) {
      blurRadius = radius;
      blurKernelSize = 1 + blurRadius << 1;
      blurKernel = new Int32Array(blurKernelSize);
      blurMult = new Array(blurKernelSize);
      for (var l = 0; l < blurKernelSize; l++) {
        blurMult[l] = new Int32Array(256);
      }
      var bk, bki;
      var bm, bmi;
      for (var i = 1, radiusi = radius - 1; i < radius; i++) {
        blurKernel[radius + i] = blurKernel[radiusi] = bki = radiusi * radiusi;
        bm = blurMult[radius + i];
        bmi = blurMult[radiusi--];
        for (var j = 0; j < 256; j++) {
          bm[j] = bmi[j] = bki * j;
        }
      }
      bk = blurKernel[radius] = radius * radius;
      bm = blurMult[radius];
      for (var k = 0; k < 256; k++) {
        bm[k] = bk * k;
      }
    }
  }
  function blurARGB(canvas, radius) {
    var pixels = Filters._toPixels(canvas);
    var width = canvas.width;
    var height = canvas.height;
    var numPackedPixels = width * height;
    var argb = new Int32Array(numPackedPixels);
    for (var j = 0; j < numPackedPixels; j++) {
      argb[j] = Filters._getARGB(pixels, j);
    }
    var sum, cr, cg, cb, ca;
    var read, ri, ym, ymi, bk0;
    var a2 = new Int32Array(numPackedPixels);
    var r2 = new Int32Array(numPackedPixels);
    var g2 = new Int32Array(numPackedPixels);
    var b2 = new Int32Array(numPackedPixels);
    var yi = 0;
    buildBlurKernel(radius);
    var x, y, i;
    var bm;
    for (y = 0; y < height; y++) {
      for (x = 0; x < width; x++) {
        cb = cg = cr = ca = sum = 0;
        read = x - blurRadius;
        if (read < 0) {
          bk0 = -read;
          read = 0;
        } else {
          if (read >= width) {
            break;
          }
          bk0 = 0;
        }
        for (i = bk0; i < blurKernelSize; i++) {
          if (read >= width) {
            break;
          }
          var c = argb[read + yi];
          bm = blurMult[i];
          ca += bm[(c & -16777216) >>> 24];
          cr += bm[(c & 16711680) >> 16];
          cg += bm[(c & 65280) >> 8];
          cb += bm[c & 255];
          sum += blurKernel[i];
          read++;
        }
        ri = yi + x;
        a2[ri] = ca / sum;
        r2[ri] = cr / sum;
        g2[ri] = cg / sum;
        b2[ri] = cb / sum;
      }
      yi += width;
    }
    yi = 0;
    ym = -blurRadius;
    ymi = ym * width;
    for (y = 0; y < height; y++) {
      for (x = 0; x < width; x++) {
        cb = cg = cr = ca = sum = 0;
        if (ym < 0) {
          bk0 = ri = -ym;
          read = x;
        } else {
          if (ym >= height) {
            break;
          }
          bk0 = 0;
          ri = ym;
          read = x + ymi;
        }
        for (i = bk0; i < blurKernelSize; i++) {
          if (ri >= height) {
            break;
          }
          bm = blurMult[i];
          ca += bm[a2[read]];
          cr += bm[r2[read]];
          cg += bm[g2[read]];
          cb += bm[b2[read]];
          sum += blurKernel[i];
          ri++;
          read += width;
        }
        argb[x + yi] = ca / sum << 24 | cr / sum << 16 | cg / sum << 8 | cb / sum;
      }
      yi += width;
      ymi += width;
      ym++;
    }
    Filters._setPixels(pixels, argb);
  }
  Filters.blur = function (canvas, radius) {
    blurARGB(canvas, radius);
  };
  return Filters;
}({});
amdclean['core_p5Graphics'] = function (require, core_core) {
  var p5 = core_core;
  p5.Graphics = function (elt, pInst, isMainCanvas) {
    p5.Element.call(this, elt, pInst);
    this.canvas = elt;
    this._pInst = pInst;
    if (isMainCanvas) {
      this._isMainCanvas = true;
      this._pInst._setProperty('_curElement', this);
      this._pInst._setProperty('canvas', this.canvas);
      this._pInst._setProperty('width', this.width);
      this._pInst._setProperty('height', this.height);
    } else {
      this.canvas.style.display = 'none';
      this._styles = [];
    }
  };
  p5.Graphics.prototype = Object.create(p5.Element.prototype);
  p5.Graphics.prototype.resize = function (w, h) {
    this.width = w;
    this.height = h;
    this.elt.width = w * this._pInst.pixelDensity;
    this.elt.height = h * this._pInst.pixelDensity;
    this.elt.style.width = w + 'px';
    this.elt.style.height = h + 'px';
    if (this._isMainCanvas) {
      this._pInst._setProperty('width', this.width);
      this._pInst._setProperty('height', this.height);
    }
    this._resizeHelper();
  };
  return p5.Graphics;
}({}, amdclean['core_core']);
amdclean['core_p5Graphics2D'] = function (require, core_core, core_canvas, core_constants, image_filters, core_p5Graphics) {
  var p5 = core_core;
  var canvas = core_canvas;
  var constants = core_constants;
  var filters = image_filters;
  var styleEmpty = 'rgba(0,0,0,0)';
  p5.Graphics2D = function (elt, pInst, isMainCanvas) {
    p5.Graphics.call(this, elt, pInst, isMainCanvas);
    this.drawingContext = this.canvas.getContext('2d');
    this._pInst._setProperty('drawingContext', this.drawingContext);
    return this;
  };
  p5.Graphics2D.prototype = Object.create(p5.Graphics.prototype);
  p5.Graphics2D.prototype._applyDefaults = function () {
    this.drawingContext.fillStyle = constants._DEFAULT_FILL;
    this.drawingContext.strokeStyle = constants._DEFAULT_STROKE;
    this.drawingContext.lineCap = constants.ROUND;
    this.drawingContext.font = 'normal 12px sans-serif';
  };
  p5.Graphics2D.prototype._resizeHelper = function () {
    this.drawingContext.scale(this._pInst.pixelDensity, this._pInst.pixelDensity);
  };
  p5.Graphics2D.prototype.background = function () {
    this.drawingContext.save();
    this.drawingContext.setTransform(1, 0, 0, 1, 0, 0);
    this.drawingContext.scale(this._pInst.pixelDensity, this._pInst.pixelDensity);
    if (arguments[0] instanceof p5.Image) {
      this._pInst.image(arguments[0], 0, 0, this.width, this.height);
    } else {
      var curFill = this.drawingContext.fillStyle;
      var color = this._pInst.color.apply(this._pInst, arguments);
      var newFill = color.toString();
      this.drawingContext.fillStyle = newFill;
      this.drawingContext.fillRect(0, 0, this.width, this.height);
      this.drawingContext.fillStyle = curFill;
    }
    this.drawingContext.restore();
  };
  p5.Graphics2D.prototype.clear = function () {
    this.drawingContext.clearRect(0, 0, this.width, this.height);
  };
  p5.Graphics2D.prototype.fill = function () {
    var ctx = this.drawingContext;
    var color = this._pInst.color.apply(this._pInst, arguments);
    ctx.fillStyle = color.toString();
  };
  p5.Graphics2D.prototype.stroke = function () {
    var ctx = this.drawingContext;
    var color = this._pInst.color.apply(this._pInst, arguments);
    ctx.strokeStyle = color.toString();
  };
  p5.Graphics2D.prototype.image = function (img, x, y, w, h) {
    var frame = img.canvas || img.elt;
    try {
      if (this._pInst._tint && img.canvas) {
        this.drawingContext.drawImage(this._getTintedImageCanvas(img), x, y, w, h);
      } else {
        this.drawingContext.drawImage(frame, x, y, w, h);
      }
    } catch (e) {
      if (e.name !== 'NS_ERROR_NOT_AVAILABLE') {
        throw e;
      }
    }
  };
  p5.Graphics2D.prototype._getTintedImageCanvas = function (img) {
    if (!img.canvas) {
      return img;
    }
    var pixels = filters._toPixels(img.canvas);
    var tmpCanvas = document.createElement('canvas');
    tmpCanvas.width = img.canvas.width;
    tmpCanvas.height = img.canvas.height;
    var tmpCtx = tmpCanvas.getContext('2d');
    var id = tmpCtx.createImageData(img.canvas.width, img.canvas.height);
    var newPixels = id.data;
    for (var i = 0; i < pixels.length; i += 4) {
      var r = pixels[i];
      var g = pixels[i + 1];
      var b = pixels[i + 2];
      var a = pixels[i + 3];
      newPixels[i] = r * this._pInst._tint[0] / 255;
      newPixels[i + 1] = g * this._pInst._tint[1] / 255;
      newPixels[i + 2] = b * this._pInst._tint[2] / 255;
      newPixels[i + 3] = a * this._pInst._tint[3] / 255;
    }
    tmpCtx.putImageData(id, 0, 0);
    return tmpCanvas;
  };
  p5.Graphics2D.prototype.blendMode = function (mode) {
    this.drawingContext.globalCompositeOperation = mode;
  };
  p5.Graphics2D.prototype.blend = function () {
    var currBlend = this.drawingContext.globalCompositeOperation;
    var blendMode = arguments[arguments.length - 1];
    var copyArgs = Array.prototype.slice.call(arguments, 0, arguments.length - 1);
    this.drawingContext.globalCompositeOperation = blendMode;
    this._pInst.copy.apply(this._pInst, copyArgs);
    this.drawingContext.globalCompositeOperation = currBlend;
  };
  p5.Graphics2D.prototype.copy = function () {
    var srcImage, sx, sy, sw, sh, dx, dy, dw, dh;
    if (arguments.length === 9) {
      srcImage = arguments[0];
      sx = arguments[1];
      sy = arguments[2];
      sw = arguments[3];
      sh = arguments[4];
      dx = arguments[5];
      dy = arguments[6];
      dw = arguments[7];
      dh = arguments[8];
    } else if (arguments.length === 8) {
      srcImage = this._pInst;
      sx = arguments[0];
      sy = arguments[1];
      sw = arguments[2];
      sh = arguments[3];
      dx = arguments[4];
      dy = arguments[5];
      dw = arguments[6];
      dh = arguments[7];
    } else {
      throw new Error('Signature not supported');
    }
    p5.Graphics2D._copyHelper(srcImage, sx, sy, sw, sh, dx, dy, dw, dh);
  };
  p5.Graphics2D._copyHelper = function (srcImage, sx, sy, sw, sh, dx, dy, dw, dh) {
    var s = srcImage.canvas.width / srcImage.width;
    this.drawingContext.drawImage(srcImage.canvas, s * sx, s * sy, s * sw, s * sh, dx, dy, dw, dh);
  };
  p5.Graphics2D.prototype.get = function (x, y, w, h) {
    if (x === undefined && y === undefined && w === undefined && h === undefined) {
      x = 0;
      y = 0;
      w = this.width;
      h = this.height;
    } else if (w === undefined && h === undefined) {
      w = 1;
      h = 1;
    }
    if (x > this.width || y > this.height || x < 0 || y < 0) {
      return [
        0,
        0,
        0,
        255
      ];
    }
    var pd = this.pixelDensity || this._pInst.pixelDensity;
    if (w === 1 && h === 1) {
      var imageData = this.drawingContext.getImageData(x * pd, y * pd, w, h);
      var data = imageData.data;
      var pixels = [];
      for (var i = 0; i < data.length; i += 4) {
        pixels.push(data[i], data[i + 1], data[i + 2], data[i + 3]);
      }
      return pixels;
    } else {
      var sx = x * pd;
      var sy = y * pd;
      var dw = Math.min(w, this.width);
      var dh = Math.min(h, this.height);
      var sw = dw * pd;
      var sh = dh * pd;
      var region = new p5.Image(dw, dh);
      region.canvas.getContext('2d').drawImage(this.canvas, sx, sy, sw, sh, 0, 0, dw, dh);
      return region;
    }
  };
  p5.Graphics2D.prototype.loadPixels = function () {
    var pd = this.pixelDensity || this._pInst.pixelDensity;
    var w = this.width * pd;
    var h = this.height * pd;
    var imageData = this.drawingContext.getImageData(0, 0, w, h);
    if (this._pInst) {
      this._pInst._setProperty('imageData', imageData);
      this._pInst._setProperty('pixels', imageData.data);
    } else {
      this._setProperty('imageData', imageData);
      this._setProperty('pixels', imageData.data);
    }
  };
  p5.Graphics2D.prototype.set = function (x, y, imgOrCol) {
    if (imgOrCol instanceof p5.Image) {
      this.drawingContext.save();
      this.drawingContext.setTransform(1, 0, 0, 1, 0, 0);
      this.drawingContext.scale(this._pInst.pixelDensity, this._pInst.pixelDensity);
      this.drawingContext.drawImage(imgOrCol.canvas, x, y);
      this.loadPixels.call(this._pInst);
      this.drawingContext.restore();
    } else {
      var ctx = this._pInst || this;
      var r = 0, g = 0, b = 0, a = 0;
      var idx = 4 * (y * ctx.pixelDensity * (this.width * ctx.pixelDensity) + x * ctx.pixelDensity);
      if (!ctx.imageData) {
        ctx.loadPixels.call(ctx);
      }
      if (typeof imgOrCol === 'number') {
        if (idx < ctx.pixels.length) {
          r = imgOrCol;
          g = imgOrCol;
          b = imgOrCol;
          a = 255;
        }
      } else if (imgOrCol instanceof Array) {
        if (imgOrCol.length < 4) {
          throw new Error('pixel array must be of the form [R, G, B, A]');
        }
        if (idx < ctx.pixels.length) {
          r = imgOrCol[0];
          g = imgOrCol[1];
          b = imgOrCol[2];
          a = imgOrCol[3];
        }
      } else if (imgOrCol instanceof p5.Color) {
        if (idx < ctx.pixels.length) {
          r = imgOrCol.rgba[0];
          g = imgOrCol.rgba[1];
          b = imgOrCol.rgba[2];
          a = imgOrCol.rgba[3];
        }
      }
      for (var i = 0; i < ctx.pixelDensity; i++) {
        for (var j = 0; j < ctx.pixelDensity; j++) {
          idx = 4 * ((y * ctx.pixelDensity + j) * this.width * ctx.pixelDensity + (x * ctx.pixelDensity + i));
          ctx.pixels[idx] = r;
          ctx.pixels[idx + 1] = g;
          ctx.pixels[idx + 2] = b;
          ctx.pixels[idx + 3] = a;
        }
      }
    }
  };
  p5.Graphics2D.prototype.updatePixels = function (x, y, w, h) {
    var pd = this.pixelDensity || this._pInst.pixelDensity;
    if (x === undefined && y === undefined && w === undefined && h === undefined) {
      x = 0;
      y = 0;
      w = this.width;
      h = this.height;
    }
    w *= pd;
    h *= pd;
    if (this._pInst) {
      this.drawingContext.putImageData(this._pInst.imageData, x, y, 0, 0, w, h);
    } else {
      this.drawingContext.putImageData(this.imageData, x, y, 0, 0, w, h);
    }
  };
  p5.Graphics2D.prototype.arc = function (x, y, w, h, start, stop, mode, curves) {
    if (!this._pInst._doStroke && !this._pInst._doFill) {
      return;
    }
    var ctx = this.drawingContext;
    var vals = canvas.arcModeAdjust(x, y, w, h, this._pInst._ellipseMode);
    var rx = vals.w / 2;
    var ry = vals.h / 2;
    ctx.beginPath();
    curves.forEach(function (curve, index) {
      if (index === 0) {
        ctx.moveTo(vals.x + curve.x1 * rx, vals.y + curve.y1 * ry);
      }
      ctx.bezierCurveTo(vals.x + curve.x2 * rx, vals.y + curve.y2 * ry, vals.x + curve.x3 * rx, vals.y + curve.y3 * ry, vals.x + curve.x4 * rx, vals.y + curve.y4 * ry);
    });
    if (this._pInst._doFill) {
      if (mode === constants.PIE || mode == null) {
        ctx.lineTo(vals.x, vals.y);
      }
      ctx.closePath();
      ctx.fill();
      if (this._pInst._doStroke) {
        if (mode === constants.CHORD || mode === constants.PIE) {
          ctx.stroke();
          return this;
        }
      }
    }
    if (this._pInst._doStroke) {
      if (mode === constants.OPEN || mode == null) {
        ctx.beginPath();
        curves.forEach(function (curve, index) {
          if (index === 0) {
            ctx.moveTo(vals.x + curve.x1 * rx, vals.y + curve.y1 * ry);
          }
          ctx.bezierCurveTo(vals.x + curve.x2 * rx, vals.y + curve.y2 * ry, vals.x + curve.x3 * rx, vals.y + curve.y3 * ry, vals.x + curve.x4 * rx, vals.y + curve.y4 * ry);
        });
        ctx.stroke();
      }
    }
    return this;
  };
  p5.Graphics2D.prototype.ellipse = function (x, y, w, h) {
    var ctx = this.drawingContext;
    var doFill = this._pInst._doFill, doStroke = this._pInst._doStroke;
    if (doFill && !doStroke) {
      if (ctx.fillStyle === styleEmpty) {
        return this;
      }
    } else if (!doFill && doStroke) {
      if (ctx.strokeStyle === styleEmpty) {
        return this;
      }
    }
    var vals = canvas.modeAdjust(x, y, w, h, this._pInst._ellipseMode);
    var kappa = 0.5522848, ox = vals.w / 2 * kappa, oy = vals.h / 2 * kappa, xe = vals.x + vals.w, ye = vals.y + vals.h, xm = vals.x + vals.w / 2, ym = vals.y + vals.h / 2;
    ctx.beginPath();
    ctx.moveTo(vals.x, ym);
    ctx.bezierCurveTo(vals.x, ym - oy, xm - ox, vals.y, xm, vals.y);
    ctx.bezierCurveTo(xm + ox, vals.y, xe, ym - oy, xe, ym);
    ctx.bezierCurveTo(xe, ym + oy, xm + ox, ye, xm, ye);
    ctx.bezierCurveTo(xm - ox, ye, vals.x, ym + oy, vals.x, ym);
    ctx.closePath();
    if (doFill) {
      ctx.fill();
    }
    if (doStroke) {
      ctx.stroke();
    }
  };
  p5.Graphics2D.prototype.line = function (x1, y1, x2, y2) {
    var ctx = this.drawingContext;
    if (!this._pInst._doStroke) {
      return this;
    } else if (ctx.strokeStyle === styleEmpty) {
      return this;
    }
    if (ctx.lineWidth % 2 === 1) {
      ctx.translate(0.5, 0.5);
    }
    ctx.beginPath();
    ctx.moveTo(x1, y1);
    ctx.lineTo(x2, y2);
    ctx.stroke();
    if (ctx.lineWidth % 2 === 1) {
      ctx.translate(-0.5, -0.5);
    }
    return this;
  };
  p5.Graphics2D.prototype.point = function (x, y) {
    var ctx = this.drawingContext;
    var s = ctx.strokeStyle;
    var f = ctx.fillStyle;
    if (!this._pInst._doStroke) {
      return this;
    } else if (ctx.strokeStyle === styleEmpty) {
      return this;
    }
    x = Math.round(x);
    y = Math.round(y);
    ctx.fillStyle = s;
    if (ctx.lineWidth > 1) {
      ctx.beginPath();
      ctx.arc(x, y, ctx.lineWidth / 2, 0, constants.TWO_PI, false);
      ctx.fill();
    } else {
      ctx.fillRect(x, y, 1, 1);
    }
    ctx.fillStyle = f;
  };
  p5.Graphics2D.prototype.quad = function (x1, y1, x2, y2, x3, y3, x4, y4) {
    var ctx = this.drawingContext;
    var doFill = this._pInst._doFill, doStroke = this._pInst._doStroke;
    if (doFill && !doStroke) {
      if (ctx.fillStyle === styleEmpty) {
        return this;
      }
    } else if (!doFill && doStroke) {
      if (ctx.strokeStyle === styleEmpty) {
        return this;
      }
    }
    ctx.beginPath();
    ctx.moveTo(x1, y1);
    ctx.lineTo(x2, y2);
    ctx.lineTo(x3, y3);
    ctx.lineTo(x4, y4);
    ctx.closePath();
    if (doFill) {
      ctx.fill();
    }
    if (doStroke) {
      ctx.stroke();
    }
    return this;
  };
  p5.Graphics2D.prototype.rect = function (x, y, w, h, tl, tr, br, bl) {
    var ctx = this.drawingContext;
    var doFill = this._pInst._doFill, doStroke = this._pInst._doStroke;
    if (doFill && !doStroke) {
      if (ctx.fillStyle === styleEmpty) {
        return this;
      }
    } else if (!doFill && doStroke) {
      if (ctx.strokeStyle === styleEmpty) {
        return this;
      }
    }
    var vals = canvas.modeAdjust(x, y, w, h, this._pInst._rectMode);
    if (this._pInst._doStroke && ctx.lineWidth % 2 === 1) {
      ctx.translate(0.5, 0.5);
    }
    ctx.beginPath();
    if (typeof tl === 'undefined') {
      ctx.rect(vals.x, vals.y, vals.w, vals.h);
    } else {
      if (typeof tr === 'undefined') {
        tr = tl;
      }
      if (typeof br === 'undefined') {
        br = tr;
      }
      if (typeof bl === 'undefined') {
        bl = br;
      }
      var _x = vals.x;
      var _y = vals.y;
      var _w = vals.w;
      var _h = vals.h;
      var hw = _w / 2;
      var hh = _h / 2;
      if (_w < 2 * tl) {
        tl = hw;
      }
      if (_h < 2 * tl) {
        tl = hh;
      }
      if (_w < 2 * tr) {
        tr = hw;
      }
      if (_h < 2 * tr) {
        tr = hh;
      }
      if (_w < 2 * br) {
        br = hw;
      }
      if (_h < 2 * br) {
        br = hh;
      }
      if (_w < 2 * bl) {
        bl = hw;
      }
      if (_h < 2 * bl) {
        bl = hh;
      }
      ctx.beginPath();
      ctx.moveTo(_x + tl, _y);
      ctx.arcTo(_x + _w, _y, _x + _w, _y + _h, tr);
      ctx.arcTo(_x + _w, _y + _h, _x, _y + _h, br);
      ctx.arcTo(_x, _y + _h, _x, _y, bl);
      ctx.arcTo(_x, _y, _x + _w, _y, tl);
      ctx.closePath();
    }
    if (this._pInst._doFill) {
      ctx.fill();
    }
    if (this._pInst._doStroke) {
      ctx.stroke();
    }
    if (this._pInst._doStroke && ctx.lineWidth % 2 === 1) {
      ctx.translate(-0.5, -0.5);
    }
    return this;
  };
  p5.Graphics2D.prototype.triangle = function (x1, y1, x2, y2, x3, y3) {
    var ctx = this.drawingContext;
    var doFill = this._pInst._doFill, doStroke = this._pInst._doStroke;
    if (doFill && !doStroke) {
      if (ctx.fillStyle === styleEmpty) {
        return this;
      }
    } else if (!doFill && doStroke) {
      if (ctx.strokeStyle === styleEmpty) {
        return this;
      }
    }
    ctx.beginPath();
    ctx.moveTo(x1, y1);
    ctx.lineTo(x2, y2);
    ctx.lineTo(x3, y3);
    ctx.closePath();
    if (doFill) {
      ctx.fill();
    }
    if (doStroke) {
      ctx.stroke();
    }
  };
  p5.Graphics2D.prototype.endShape = function (mode, vertices, isCurve, isBezier, isQuadratic, isContour, shapeKind) {
    if (vertices.length === 0) {
      return this;
    }
    if (!this._pInst._doStroke && !this._pInst._doFill) {
      return this;
    }
    var closeShape = mode === constants.CLOSE;
    var v;
    if (closeShape && !isContour) {
      vertices.push(vertices[0]);
    }
    var i, j;
    var numVerts = vertices.length;
    if (isCurve && (shapeKind === constants.POLYGON || shapeKind === null)) {
      if (numVerts > 3) {
        var b = [], s = 1 - this._pInst._curveTightness;
        this.drawingContext.beginPath();
        this.drawingContext.moveTo(vertices[1][0], vertices[1][1]);
        for (i = 1; i + 2 < numVerts; i++) {
          v = vertices[i];
          b[0] = [
            v[0],
            v[1]
          ];
          b[1] = [
            v[0] + (s * vertices[i + 1][0] - s * vertices[i - 1][0]) / 6,
            v[1] + (s * vertices[i + 1][1] - s * vertices[i - 1][1]) / 6
          ];
          b[2] = [
            vertices[i + 1][0] + (s * vertices[i][0] - s * vertices[i + 2][0]) / 6,
            vertices[i + 1][1] + (s * vertices[i][1] - s * vertices[i + 2][1]) / 6
          ];
          b[3] = [
            vertices[i + 1][0],
            vertices[i + 1][1]
          ];
          this.drawingContext.bezierCurveTo(b[1][0], b[1][1], b[2][0], b[2][1], b[3][0], b[3][1]);
        }
        if (closeShape) {
          this.drawingContext.lineTo(vertices[i + 1][0], vertices[i + 1][1]);
        }
        this._doFillStrokeClose();
      }
    } else if (isBezier && (shapeKind === constants.POLYGON || shapeKind === null)) {
      this.drawingContext.beginPath();
      for (i = 0; i < numVerts; i++) {
        if (vertices[i].isVert) {
          if (vertices[i].moveTo) {
            this.drawingContext.moveTo(vertices[i][0], vertices[i][1]);
          } else {
            this.drawingContext.lineTo(vertices[i][0], vertices[i][1]);
          }
        } else {
          this.drawingContext.bezierCurveTo(vertices[i][0], vertices[i][1], vertices[i][2], vertices[i][3], vertices[i][4], vertices[i][5]);
        }
      }
      this._doFillStrokeClose();
    } else if (isQuadratic && (shapeKind === constants.POLYGON || shapeKind === null)) {
      this.drawingContext.beginPath();
      for (i = 0; i < numVerts; i++) {
        if (vertices[i].isVert) {
          if (vertices[i].moveTo) {
            this.drawingContext.moveTo([0], vertices[i][1]);
          } else {
            this.drawingContext.lineTo(vertices[i][0], vertices[i][1]);
          }
        } else {
          this.drawingContext.quadraticCurveTo(vertices[i][0], vertices[i][1], vertices[i][2], vertices[i][3]);
        }
      }
      this._doFillStrokeClose();
    } else {
      if (shapeKind === constants.POINTS) {
        for (i = 0; i < numVerts; i++) {
          v = vertices[i];
          if (this._pInst._doStroke) {
            this._pInst.stroke(v[6]);
          }
          this._pInst.point(v[0], v[1]);
        }
      } else if (shapeKind === constants.LINES) {
        for (i = 0; i + 1 < numVerts; i += 2) {
          v = vertices[i];
          if (this._pInst._doStroke) {
            this._pInst.stroke(vertices[i + 1][6]);
          }
          this._pInst.line(v[0], v[1], vertices[i + 1][0], vertices[i + 1][1]);
        }
      } else if (shapeKind === constants.TRIANGLES) {
        for (i = 0; i + 2 < numVerts; i += 3) {
          v = vertices[i];
          this.drawingContext.beginPath();
          this.drawingContext.moveTo(v[0], v[1]);
          this.drawingContext.lineTo(vertices[i + 1][0], vertices[i + 1][1]);
          this.drawingContext.lineTo(vertices[i + 2][0], vertices[i + 2][1]);
          this.drawingContext.lineTo(v[0], v[1]);
          if (this._pInst._doFill) {
            this._pInst.fill(vertices[i + 2][5]);
            this.drawingContext.fill();
          }
          if (this._pInst._doStroke) {
            this._pInst.stroke(vertices[i + 2][6]);
            this.drawingContext.stroke();
          }
          this.drawingContext.closePath();
        }
      } else if (shapeKind === constants.TRIANGLE_STRIP) {
        for (i = 0; i + 1 < numVerts; i++) {
          v = vertices[i];
          this.drawingContext.beginPath();
          this.drawingContext.moveTo(vertices[i + 1][0], vertices[i + 1][1]);
          this.drawingContext.lineTo(v[0], v[1]);
          if (this._pInst._doStroke) {
            this._pInst.stroke(vertices[i + 1][6]);
          }
          if (this._pInst._doFill) {
            this._pInst.fill(vertices[i + 1][5]);
          }
          if (i + 2 < numVerts) {
            this.drawingContext.lineTo(vertices[i + 2][0], vertices[i + 2][1]);
            if (this._pInst._doStroke) {
              this._pInst.stroke(vertices[i + 2][6]);
            }
            if (this._pInst._doFill) {
              this._pInst.fill(vertices[i + 2][5]);
            }
          }
          this._doFillStrokeClose();
        }
      } else if (shapeKind === constants.TRIANGLE_FAN) {
        if (numVerts > 2) {
          this.drawingContext.beginPath();
          this.drawingContext.moveTo(vertices[0][0], vertices[0][1]);
          this.drawingContext.lineTo(vertices[1][0], vertices[1][1]);
          this.drawingContext.lineTo(vertices[2][0], vertices[2][1]);
          if (this._pInst._doFill) {
            this._pInst.fill(vertices[2][5]);
          }
          if (this._pInst._doStroke) {
            this._pInst.stroke(vertices[2][6]);
          }
          this._doFillStrokeClose();
          for (i = 3; i < numVerts; i++) {
            v = vertices[i];
            this.drawingContext.beginPath();
            this.drawingContext.moveTo(vertices[0][0], vertices[0][1]);
            this.drawingContext.lineTo(vertices[i - 1][0], vertices[i - 1][1]);
            this.drawingContext.lineTo(v[0], v[1]);
            if (this._pInst._doFill) {
              this._pInst.fill(v[5]);
            }
            if (this._pInst._doStroke) {
              this._pInst.stroke(v[6]);
            }
            this._doFillStrokeClose();
          }
        }
      } else if (shapeKind === constants.QUADS) {
        for (i = 0; i + 3 < numVerts; i += 4) {
          v = vertices[i];
          this.drawingContext.beginPath();
          this.drawingContext.moveTo(v[0], v[1]);
          for (j = 1; j < 4; j++) {
            this.drawingContext.lineTo(vertices[i + j][0], vertices[i + j][1]);
          }
          this.drawingContext.lineTo(v[0], v[1]);
          if (this._pInst._doFill) {
            this._pInst.fill(vertices[i + 3][5]);
          }
          if (this._pInst._doStroke) {
            this._pInst.stroke(vertices[i + 3][6]);
          }
          this._doFillStrokeClose();
        }
      } else if (shapeKind === constants.QUAD_STRIP) {
        if (numVerts > 3) {
          for (i = 0; i + 1 < numVerts; i += 2) {
            v = vertices[i];
            this.drawingContext.beginPath();
            if (i + 3 < numVerts) {
              this.drawingContext.moveTo(vertices[i + 2][0], vertices[i + 2][1]);
              this.drawingContext.lineTo(v[0], v[1]);
              this.drawingContext.lineTo(vertices[i + 1][0], vertices[i + 1][1]);
              this.drawingContext.lineTo(vertices[i + 3][0], vertices[i + 3][1]);
              if (this._pInst._doFill) {
                this._pInst.fill(vertices[i + 3][5]);
              }
              if (this._pInst._doStroke) {
                this._pInst.stroke(vertices[i + 3][6]);
              }
            } else {
              this.drawingContext.moveTo(v[0], v[1]);
              this.drawingContext.lineTo(vertices[i + 1][0], vertices[i + 1][1]);
            }
            this._doFillStrokeClose();
          }
        }
      } else {
        this.drawingContext.beginPath();
        this.drawingContext.moveTo(vertices[0][0], vertices[0][1]);
        for (i = 1; i < numVerts; i++) {
          v = vertices[i];
          if (v.isVert) {
            if (v.moveTo) {
              this.drawingContext.moveTo(v[0], v[1]);
            } else {
              this.drawingContext.lineTo(v[0], v[1]);
            }
          }
        }
        this._doFillStrokeClose();
      }
    }
    isCurve = false;
    isBezier = false;
    isQuadratic = false;
    isContour = false;
    if (closeShape) {
      vertices.pop();
    }
    return this;
  };
  p5.Graphics2D.prototype.noSmooth = function () {
    this.drawingContext.mozImageSmoothingEnabled = false;
    this.drawingContext.webkitImageSmoothingEnabled = false;
    return this;
  };
  p5.Graphics2D.prototype.smooth = function () {
    this.drawingContext.mozImageSmoothingEnabled = true;
    this.drawingContext.webkitImageSmoothingEnabled = true;
    return this;
  };
  p5.Graphics2D.prototype.strokeCap = function (cap) {
    if (cap === constants.ROUND || cap === constants.SQUARE || cap === constants.PROJECT) {
      this.drawingContext.lineCap = cap;
    }
    return this;
  };
  p5.Graphics2D.prototype.strokeJoin = function (join) {
    if (join === constants.ROUND || join === constants.BEVEL || join === constants.MITER) {
      this.drawingContext.lineJoin = join;
    }
    return this;
  };
  p5.Graphics2D.prototype.strokeWeight = function (w) {
    if (typeof w === 'undefined' || w === 0) {
      this.drawingContext.lineWidth = 0.0001;
    } else {
      this.drawingContext.lineWidth = w;
    }
    return this;
  };
  p5.Graphics2D.prototype._getFill = function () {
    return this.drawingContext.fillStyle;
  };
  p5.Graphics2D.prototype._getStroke = function () {
    return this.drawingContext.strokeStyle;
  };
  p5.Graphics2D.prototype.bezier = function (x1, y1, x2, y2, x3, y3, x4, y4) {
    this._pInst.beginShape();
    this._pInst.vertex(x1, y1);
    this._pInst.bezierVertex(x2, y2, x3, y3, x4, y4);
    this._pInst.endShape();
    return this;
  };
  p5.Graphics2D.prototype.curve = function (x1, y1, x2, y2, x3, y3, x4, y4) {
    this._pInst.beginShape();
    this._pInst.curveVertex(x1, y1);
    this._pInst.curveVertex(x2, y2);
    this._pInst.curveVertex(x3, y3);
    this._pInst.curveVertex(x4, y4);
    this._pInst.endShape();
    return this;
  };
  p5.Graphics2D.prototype._doFillStrokeClose = function () {
    if (this._pInst._doFill) {
      this.drawingContext.fill();
    }
    if (this._pInst._doStroke) {
      this.drawingContext.stroke();
    }
    this.drawingContext.closePath();
  };
  p5.Graphics2D.prototype.applyMatrix = function (n00, n01, n02, n10, n11, n12) {
    this.drawingContext.transform(n00, n01, n02, n10, n11, n12);
  };
  p5.Graphics2D.prototype.resetMatrix = function () {
    this.drawingContext.setTransform(1, 0, 0, 1, 0, 0);
    return this;
  };
  p5.Graphics2D.prototype.rotate = function (r) {
    this.drawingContext.rotate(r);
  };
  p5.Graphics2D.prototype.scale = function () {
    var x = 1, y = 1;
    if (arguments.length === 1) {
      x = y = arguments[0];
    } else {
      x = arguments[0];
      y = arguments[1];
    }
    this.drawingContext.scale(x, y);
    return this;
  };
  p5.Graphics2D.prototype.shearX = function (angle) {
    if (this._pInst._angleMode === constants.DEGREES) {
      angle = this._pInst.radians(angle);
    }
    this.drawingContext.transform(1, 0, this._pInst.tan(angle), 1, 0, 0);
    return this;
  };
  p5.Graphics2D.prototype.shearY = function (angle) {
    if (this._pInst._angleMode === constants.DEGREES) {
      angle = this._pInst.radians(angle);
    }
    this.drawingContext.transform(1, this._pInst.tan(angle), 0, 1, 0, 0);
    return this;
  };
  p5.Graphics2D.prototype.translate = function (x, y) {
    this.drawingContext.translate(x, y);
    return this;
  };
  p5.Graphics2D.prototype.text = function (str, x, y, maxWidth, maxHeight) {
    var p = this._pInst, cars, n, ii, jj, line, testLine, testWidth, words, totalHeight, baselineHacked;
    if (!(p._doFill || p._doStroke)) {
      return;
    }
    if (typeof str !== 'string') {
      str = str.toString();
    }
    str = str.replace(/(\t)/g, '  ');
    cars = str.split('\n');
    if (typeof maxWidth !== 'undefined') {
      totalHeight = 0;
      for (ii = 0; ii < cars.length; ii++) {
        line = '';
        words = cars[ii].split(' ');
        for (n = 0; n < words.length; n++) {
          testLine = line + words[n] + ' ';
          testWidth = this.textWidth(testLine);
          if (testWidth > maxWidth) {
            line = words[n] + ' ';
            totalHeight += p.textLeading();
          } else {
            line = testLine;
          }
        }
      }
      switch (this.drawingContext.textAlign) {
      case constants.CENTER:
        x += maxWidth / 2;
        break;
      case constants.RIGHT:
        x += maxWidth;
        break;
      }
      if (typeof maxHeight !== 'undefined') {
        switch (this.drawingContext.textBaseline) {
        case constants.BOTTOM:
          y += maxHeight - totalHeight;
          break;
        case constants._CTX_MIDDLE:
          y += (maxHeight - totalHeight) / 2;
          break;
        case constants.BASELINE:
          baselineHacked = true;
          this.drawingContext.textBaseline = constants.TOP;
          break;
        }
      }
      for (ii = 0; ii < cars.length; ii++) {
        line = '';
        words = cars[ii].split(' ');
        for (n = 0; n < words.length; n++) {
          testLine = line + words[n] + ' ';
          testWidth = this.textWidth(testLine);
          if (testWidth > maxWidth) {
            this._renderText(p, line, x, y);
            line = words[n] + ' ';
            y += p.textLeading();
          } else {
            line = testLine;
          }
        }
        this._renderText(p, line, x, y);
        y += p.textLeading();
      }
    } else {
      for (jj = 0; jj < cars.length; jj++) {
        this._renderText(p, cars[jj], x, y);
        y += p.textLeading();
      }
    }
    if (baselineHacked) {
      this.drawingContext.textBaseline = constants.BASELINE;
    }
    return p;
  };
  p5.Graphics2D.prototype._renderText = function (p, line, x, y) {
    if (p._isOpenType()) {
      return p._textFont._renderPath(line, x, y);
    }
    if (p._doStroke && p._strokeSet) {
      this.drawingContext.strokeText(line, x, y);
    }
    if (p._doFill) {
      this.drawingContext.fillStyle = p._fillSet ? this.drawingContext.fillStyle : constants._DEFAULT_TEXT_FILL;
      this.drawingContext.fillText(line, x, y);
    }
    return p;
  };
  p5.Graphics2D.prototype.textWidth = function (s) {
    var p = this._pInst;
    if (p._isOpenType()) {
      return p._textFont.textBounds(s, 0, 0).w;
    }
    return this.drawingContext.measureText(s).width;
  };
  p5.Graphics2D.prototype.textAlign = function (h, v) {
    if (arguments.length) {
      if (h === constants.LEFT || h === constants.RIGHT || h === constants.CENTER) {
        this.drawingContext.textAlign = h;
      }
      if (v === constants.TOP || v === constants.BOTTOM || v === constants.CENTER || v === constants.BASELINE) {
        if (v === constants.CENTER) {
          this.drawingContext.textBaseline = constants._CTX_MIDDLE;
        } else {
          this.drawingContext.textBaseline = v;
        }
      }
      return this._pInst;
    } else {
      var valign = this.drawingContext.textBaseline;
      if (valign === constants._CTX_MIDDLE) {
        valign = constants.CENTER;
      }
      return {
        horizontal: this.drawingContext.textAlign,
        vertical: valign
      };
    }
  };
  p5.Graphics2D.prototype._applyTextProperties = function () {
    var font, p = this._pInst;
    p._setProperty('_textAscent', null);
    p._setProperty('_textDescent', null);
    font = p._textFont;
    if (p._isOpenType()) {
      font = p._textFont.font.familyName;
      p._setProperty('_textStyle', p._textFont.font.styleName);
    }
    this.drawingContext.font = p._textStyle + ' ' + p._textSize + 'px ' + font;
    return p;
  };
  p5.Graphics2D.prototype.push = function () {
    this.drawingContext.save();
  };
  p5.Graphics2D.prototype.pop = function () {
    this.drawingContext.restore();
  };
  return p5.Graphics2D;
}({}, amdclean['core_core'], amdclean['core_canvas'], amdclean['core_constants'], amdclean['image_filters'], amdclean['core_p5Graphics']);
amdclean['_3d_shaders'] = function (require) {
  return {
    defaultVertShader: [
      'attribute vec3 a_VertexPosition;',
      'uniform mat4 uMVMatrix;',
      'uniform mat4 uPMatrix;',
      'void main(void) {',
      'vec3 zeroToOne = a_VertexPosition / 1000.0;',
      'vec3 zeroToTwo = zeroToOne * 2.0;',
      'vec3 clipSpace = zeroToTwo - 1.0;',
      'gl_Position = uPMatrix*uMVMatrix*vec4(clipSpace*vec3(1, -1, 1), 1.0);',
      '}'
    ].join('\n'),
    defaultMatFragShader: [
      'precision mediump float;',
      'uniform vec4 u_MaterialColor;',
      'void main(void) {',
      'gl_FragColor = u_MaterialColor;',
      '}'
    ].join('\n')
  };
}({});
amdclean['_3d_mat4'] = function (require) {
  var GLMAT_EPSILON = 0.000001;
  var GLMAT_ARRAY_TYPE = typeof Float32Array !== 'undefined' ? Float32Array : Array;
  var mat4 = {};
  mat4.create = function () {
    var out = new GLMAT_ARRAY_TYPE(16);
    out[0] = 1;
    out[1] = 0;
    out[2] = 0;
    out[3] = 0;
    out[4] = 0;
    out[5] = 1;
    out[6] = 0;
    out[7] = 0;
    out[8] = 0;
    out[9] = 0;
    out[10] = 1;
    out[11] = 0;
    out[12] = 0;
    out[13] = 0;
    out[14] = 0;
    out[15] = 1;
    return out;
  };
  mat4.clone = function (a) {
    var out = new GLMAT_ARRAY_TYPE(16);
    out[0] = a[0];
    out[1] = a[1];
    out[2] = a[2];
    out[3] = a[3];
    out[4] = a[4];
    out[5] = a[5];
    out[6] = a[6];
    out[7] = a[7];
    out[8] = a[8];
    out[9] = a[9];
    out[10] = a[10];
    out[11] = a[11];
    out[12] = a[12];
    out[13] = a[13];
    out[14] = a[14];
    out[15] = a[15];
    return out;
  };
  mat4.copy = function (out, a) {
    out[0] = a[0];
    out[1] = a[1];
    out[2] = a[2];
    out[3] = a[3];
    out[4] = a[4];
    out[5] = a[5];
    out[6] = a[6];
    out[7] = a[7];
    out[8] = a[8];
    out[9] = a[9];
    out[10] = a[10];
    out[11] = a[11];
    out[12] = a[12];
    out[13] = a[13];
    out[14] = a[14];
    out[15] = a[15];
    return out;
  };
  mat4.identity = function (out) {
    out[0] = 1;
    out[1] = 0;
    out[2] = 0;
    out[3] = 0;
    out[4] = 0;
    out[5] = 1;
    out[6] = 0;
    out[7] = 0;
    out[8] = 0;
    out[9] = 0;
    out[10] = 1;
    out[11] = 0;
    out[12] = 0;
    out[13] = 0;
    out[14] = 0;
    out[15] = 1;
    return out;
  };
  mat4.transpose = function (out, a) {
    if (out === a) {
      var a01 = a[1], a02 = a[2], a03 = a[3], a12 = a[6], a13 = a[7], a23 = a[11];
      out[1] = a[4];
      out[2] = a[8];
      out[3] = a[12];
      out[4] = a01;
      out[6] = a[9];
      out[7] = a[13];
      out[8] = a02;
      out[9] = a12;
      out[11] = a[14];
      out[12] = a03;
      out[13] = a13;
      out[14] = a23;
    } else {
      out[0] = a[0];
      out[1] = a[4];
      out[2] = a[8];
      out[3] = a[12];
      out[4] = a[1];
      out[5] = a[5];
      out[6] = a[9];
      out[7] = a[13];
      out[8] = a[2];
      out[9] = a[6];
      out[10] = a[10];
      out[11] = a[14];
      out[12] = a[3];
      out[13] = a[7];
      out[14] = a[11];
      out[15] = a[15];
    }
    return out;
  };
  mat4.invert = function (out, a) {
    var a00 = a[0], a01 = a[1], a02 = a[2], a03 = a[3], a10 = a[4], a11 = a[5], a12 = a[6], a13 = a[7], a20 = a[8], a21 = a[9], a22 = a[10], a23 = a[11], a30 = a[12], a31 = a[13], a32 = a[14], a33 = a[15], b00 = a00 * a11 - a01 * a10, b01 = a00 * a12 - a02 * a10, b02 = a00 * a13 - a03 * a10, b03 = a01 * a12 - a02 * a11, b04 = a01 * a13 - a03 * a11, b05 = a02 * a13 - a03 * a12, b06 = a20 * a31 - a21 * a30, b07 = a20 * a32 - a22 * a30, b08 = a20 * a33 - a23 * a30, b09 = a21 * a32 - a22 * a31, b10 = a21 * a33 - a23 * a31, b11 = a22 * a33 - a23 * a32, det = b00 * b11 - b01 * b10 + b02 * b09 + b03 * b08 - b04 * b07 + b05 * b06;
    if (!det) {
      return null;
    }
    det = 1 / det;
    out[0] = (a11 * b11 - a12 * b10 + a13 * b09) * det;
    out[1] = (a02 * b10 - a01 * b11 - a03 * b09) * det;
    out[2] = (a31 * b05 - a32 * b04 + a33 * b03) * det;
    out[3] = (a22 * b04 - a21 * b05 - a23 * b03) * det;
    out[4] = (a12 * b08 - a10 * b11 - a13 * b07) * det;
    out[5] = (a00 * b11 - a02 * b08 + a03 * b07) * det;
    out[6] = (a32 * b02 - a30 * b05 - a33 * b01) * det;
    out[7] = (a20 * b05 - a22 * b02 + a23 * b01) * det;
    out[8] = (a10 * b10 - a11 * b08 + a13 * b06) * det;
    out[9] = (a01 * b08 - a00 * b10 - a03 * b06) * det;
    out[10] = (a30 * b04 - a31 * b02 + a33 * b00) * det;
    out[11] = (a21 * b02 - a20 * b04 - a23 * b00) * det;
    out[12] = (a11 * b07 - a10 * b09 - a12 * b06) * det;
    out[13] = (a00 * b09 - a01 * b07 + a02 * b06) * det;
    out[14] = (a31 * b01 - a30 * b03 - a32 * b00) * det;
    out[15] = (a20 * b03 - a21 * b01 + a22 * b00) * det;
    return out;
  };
  mat4.adjoint = function (out, a) {
    var a00 = a[0], a01 = a[1], a02 = a[2], a03 = a[3], a10 = a[4], a11 = a[5], a12 = a[6], a13 = a[7], a20 = a[8], a21 = a[9], a22 = a[10], a23 = a[11], a30 = a[12], a31 = a[13], a32 = a[14], a33 = a[15];
    out[0] = a11 * (a22 * a33 - a23 * a32) - a21 * (a12 * a33 - a13 * a32) + a31 * (a12 * a23 - a13 * a22);
    out[1] = -(a01 * (a22 * a33 - a23 * a32) - a21 * (a02 * a33 - a03 * a32) + a31 * (a02 * a23 - a03 * a22));
    out[2] = a01 * (a12 * a33 - a13 * a32) - a11 * (a02 * a33 - a03 * a32) + a31 * (a02 * a13 - a03 * a12);
    out[3] = -(a01 * (a12 * a23 - a13 * a22) - a11 * (a02 * a23 - a03 * a22) + a21 * (a02 * a13 - a03 * a12));
    out[4] = -(a10 * (a22 * a33 - a23 * a32) - a20 * (a12 * a33 - a13 * a32) + a30 * (a12 * a23 - a13 * a22));
    out[5] = a00 * (a22 * a33 - a23 * a32) - a20 * (a02 * a33 - a03 * a32) + a30 * (a02 * a23 - a03 * a22);
    out[6] = -(a00 * (a12 * a33 - a13 * a32) - a10 * (a02 * a33 - a03 * a32) + a30 * (a02 * a13 - a03 * a12));
    out[7] = a00 * (a12 * a23 - a13 * a22) - a10 * (a02 * a23 - a03 * a22) + a20 * (a02 * a13 - a03 * a12);
    out[8] = a10 * (a21 * a33 - a23 * a31) - a20 * (a11 * a33 - a13 * a31) + a30 * (a11 * a23 - a13 * a21);
    out[9] = -(a00 * (a21 * a33 - a23 * a31) - a20 * (a01 * a33 - a03 * a31) + a30 * (a01 * a23 - a03 * a21));
    out[10] = a00 * (a11 * a33 - a13 * a31) - a10 * (a01 * a33 - a03 * a31) + a30 * (a01 * a13 - a03 * a11);
    out[11] = -(a00 * (a11 * a23 - a13 * a21) - a10 * (a01 * a23 - a03 * a21) + a20 * (a01 * a13 - a03 * a11));
    out[12] = -(a10 * (a21 * a32 - a22 * a31) - a20 * (a11 * a32 - a12 * a31) + a30 * (a11 * a22 - a12 * a21));
    out[13] = a00 * (a21 * a32 - a22 * a31) - a20 * (a01 * a32 - a02 * a31) + a30 * (a01 * a22 - a02 * a21);
    out[14] = -(a00 * (a11 * a32 - a12 * a31) - a10 * (a01 * a32 - a02 * a31) + a30 * (a01 * a12 - a02 * a11));
    out[15] = a00 * (a11 * a22 - a12 * a21) - a10 * (a01 * a22 - a02 * a21) + a20 * (a01 * a12 - a02 * a11);
    return out;
  };
  mat4.multiply = function (out, a, b) {
    var a00 = a[0], a01 = a[1], a02 = a[2], a03 = a[3], a10 = a[4], a11 = a[5], a12 = a[6], a13 = a[7], a20 = a[8], a21 = a[9], a22 = a[10], a23 = a[11], a30 = a[12], a31 = a[13], a32 = a[14], a33 = a[15];
    var b0 = b[0], b1 = b[1], b2 = b[2], b3 = b[3];
    out[0] = b0 * a00 + b1 * a10 + b2 * a20 + b3 * a30;
    out[1] = b0 * a01 + b1 * a11 + b2 * a21 + b3 * a31;
    out[2] = b0 * a02 + b1 * a12 + b2 * a22 + b3 * a32;
    out[3] = b0 * a03 + b1 * a13 + b2 * a23 + b3 * a33;
    b0 = b[4];
    b1 = b[5];
    b2 = b[6];
    b3 = b[7];
    out[4] = b0 * a00 + b1 * a10 + b2 * a20 + b3 * a30;
    out[5] = b0 * a01 + b1 * a11 + b2 * a21 + b3 * a31;
    out[6] = b0 * a02 + b1 * a12 + b2 * a22 + b3 * a32;
    out[7] = b0 * a03 + b1 * a13 + b2 * a23 + b3 * a33;
    b0 = b[8];
    b1 = b[9];
    b2 = b[10];
    b3 = b[11];
    out[8] = b0 * a00 + b1 * a10 + b2 * a20 + b3 * a30;
    out[9] = b0 * a01 + b1 * a11 + b2 * a21 + b3 * a31;
    out[10] = b0 * a02 + b1 * a12 + b2 * a22 + b3 * a32;
    out[11] = b0 * a03 + b1 * a13 + b2 * a23 + b3 * a33;
    b0 = b[12];
    b1 = b[13];
    b2 = b[14];
    b3 = b[15];
    out[12] = b0 * a00 + b1 * a10 + b2 * a20 + b3 * a30;
    out[13] = b0 * a01 + b1 * a11 + b2 * a21 + b3 * a31;
    out[14] = b0 * a02 + b1 * a12 + b2 * a22 + b3 * a32;
    out[15] = b0 * a03 + b1 * a13 + b2 * a23 + b3 * a33;
    return out;
  };
  mat4.mul = mat4.multiply;
  mat4.translate = function (out, a, v) {
    var x = v[0], y = v[1], z = v[2], a00, a01, a02, a03, a10, a11, a12, a13, a20, a21, a22, a23;
    if (a === out) {
      out[12] = a[0] * x + a[4] * y + a[8] * z + a[12];
      out[13] = a[1] * x + a[5] * y + a[9] * z + a[13];
      out[14] = a[2] * x + a[6] * y + a[10] * z + a[14];
      out[15] = a[3] * x + a[7] * y + a[11] * z + a[15];
    } else {
      a00 = a[0];
      a01 = a[1];
      a02 = a[2];
      a03 = a[3];
      a10 = a[4];
      a11 = a[5];
      a12 = a[6];
      a13 = a[7];
      a20 = a[8];
      a21 = a[9];
      a22 = a[10];
      a23 = a[11];
      out[0] = a00;
      out[1] = a01;
      out[2] = a02;
      out[3] = a03;
      out[4] = a10;
      out[5] = a11;
      out[6] = a12;
      out[7] = a13;
      out[8] = a20;
      out[9] = a21;
      out[10] = a22;
      out[11] = a23;
      out[12] = a00 * x + a10 * y + a20 * z + a[12];
      out[13] = a01 * x + a11 * y + a21 * z + a[13];
      out[14] = a02 * x + a12 * y + a22 * z + a[14];
      out[15] = a03 * x + a13 * y + a23 * z + a[15];
    }
    return out;
  };
  mat4.scale = function (out, a, v) {
    var x = v[0], y = v[1], z = v[2];
    out[0] = a[0] * x;
    out[1] = a[1] * x;
    out[2] = a[2] * x;
    out[3] = a[3] * x;
    out[4] = a[4] * y;
    out[5] = a[5] * y;
    out[6] = a[6] * y;
    out[7] = a[7] * y;
    out[8] = a[8] * z;
    out[9] = a[9] * z;
    out[10] = a[10] * z;
    out[11] = a[11] * z;
    out[12] = a[12];
    out[13] = a[13];
    out[14] = a[14];
    out[15] = a[15];
    return out;
  };
  mat4.rotate = function (out, a, rad, axis) {
    var x = axis[0], y = axis[1], z = axis[2], len = Math.sqrt(x * x + y * y + z * z), s, c, t, a00, a01, a02, a03, a10, a11, a12, a13, a20, a21, a22, a23, b00, b01, b02, b10, b11, b12, b20, b21, b22;
    if (Math.abs(len) < GLMAT_EPSILON) {
      return null;
    }
    len = 1 / len;
    x *= len;
    y *= len;
    z *= len;
    s = Math.sin(rad);
    c = Math.cos(rad);
    t = 1 - c;
    a00 = a[0];
    a01 = a[1];
    a02 = a[2];
    a03 = a[3];
    a10 = a[4];
    a11 = a[5];
    a12 = a[6];
    a13 = a[7];
    a20 = a[8];
    a21 = a[9];
    a22 = a[10];
    a23 = a[11];
    b00 = x * x * t + c;
    b01 = y * x * t + z * s;
    b02 = z * x * t - y * s;
    b10 = x * y * t - z * s;
    b11 = y * y * t + c;
    b12 = z * y * t + x * s;
    b20 = x * z * t + y * s;
    b21 = y * z * t - x * s;
    b22 = z * z * t + c;
    out[0] = a00 * b00 + a10 * b01 + a20 * b02;
    out[1] = a01 * b00 + a11 * b01 + a21 * b02;
    out[2] = a02 * b00 + a12 * b01 + a22 * b02;
    out[3] = a03 * b00 + a13 * b01 + a23 * b02;
    out[4] = a00 * b10 + a10 * b11 + a20 * b12;
    out[5] = a01 * b10 + a11 * b11 + a21 * b12;
    out[6] = a02 * b10 + a12 * b11 + a22 * b12;
    out[7] = a03 * b10 + a13 * b11 + a23 * b12;
    out[8] = a00 * b20 + a10 * b21 + a20 * b22;
    out[9] = a01 * b20 + a11 * b21 + a21 * b22;
    out[10] = a02 * b20 + a12 * b21 + a22 * b22;
    out[11] = a03 * b20 + a13 * b21 + a23 * b22;
    if (a !== out) {
      out[12] = a[12];
      out[13] = a[13];
      out[14] = a[14];
      out[15] = a[15];
    }
    return out;
  };
  mat4.rotateX = function (out, a, rad) {
    var s = Math.sin(rad), c = Math.cos(rad), a10 = a[4], a11 = a[5], a12 = a[6], a13 = a[7], a20 = a[8], a21 = a[9], a22 = a[10], a23 = a[11];
    if (a !== out) {
      out[0] = a[0];
      out[1] = a[1];
      out[2] = a[2];
      out[3] = a[3];
      out[12] = a[12];
      out[13] = a[13];
      out[14] = a[14];
      out[15] = a[15];
    }
    out[4] = a10 * c + a20 * s;
    out[5] = a11 * c + a21 * s;
    out[6] = a12 * c + a22 * s;
    out[7] = a13 * c + a23 * s;
    out[8] = a20 * c - a10 * s;
    out[9] = a21 * c - a11 * s;
    out[10] = a22 * c - a12 * s;
    out[11] = a23 * c - a13 * s;
    return out;
  };
  mat4.rotateY = function (out, a, rad) {
    var s = Math.sin(rad), c = Math.cos(rad), a00 = a[0], a01 = a[1], a02 = a[2], a03 = a[3], a20 = a[8], a21 = a[9], a22 = a[10], a23 = a[11];
    if (a !== out) {
      out[4] = a[4];
      out[5] = a[5];
      out[6] = a[6];
      out[7] = a[7];
      out[12] = a[12];
      out[13] = a[13];
      out[14] = a[14];
      out[15] = a[15];
    }
    out[0] = a00 * c - a20 * s;
    out[1] = a01 * c - a21 * s;
    out[2] = a02 * c - a22 * s;
    out[3] = a03 * c - a23 * s;
    out[8] = a00 * s + a20 * c;
    out[9] = a01 * s + a21 * c;
    out[10] = a02 * s + a22 * c;
    out[11] = a03 * s + a23 * c;
    return out;
  };
  mat4.rotateZ = function (out, a, rad) {
    var s = Math.sin(rad), c = Math.cos(rad), a00 = a[0], a01 = a[1], a02 = a[2], a03 = a[3], a10 = a[4], a11 = a[5], a12 = a[6], a13 = a[7];
    if (a !== out) {
      out[8] = a[8];
      out[9] = a[9];
      out[10] = a[10];
      out[11] = a[11];
      out[12] = a[12];
      out[13] = a[13];
      out[14] = a[14];
      out[15] = a[15];
    }
    out[0] = a00 * c + a10 * s;
    out[1] = a01 * c + a11 * s;
    out[2] = a02 * c + a12 * s;
    out[3] = a03 * c + a13 * s;
    out[4] = a10 * c - a00 * s;
    out[5] = a11 * c - a01 * s;
    out[6] = a12 * c - a02 * s;
    out[7] = a13 * c - a03 * s;
    return out;
  };
  mat4.frustum = function (out, left, right, bottom, top, near, far) {
    var rl = 1 / (right - left), tb = 1 / (top - bottom), nf = 1 / (near - far);
    out[0] = near * 2 * rl;
    out[1] = 0;
    out[2] = 0;
    out[3] = 0;
    out[4] = 0;
    out[5] = near * 2 * tb;
    out[6] = 0;
    out[7] = 0;
    out[8] = (right + left) * rl;
    out[9] = (top + bottom) * tb;
    out[10] = (far + near) * nf;
    out[11] = -1;
    out[12] = 0;
    out[13] = 0;
    out[14] = far * near * 2 * nf;
    out[15] = 0;
    return out;
  };
  mat4.perspective = function (out, fovy, aspect, near, far) {
    var f = 1 / Math.tan(fovy / 2), nf = 1 / (near - far);
    out[0] = f / aspect;
    out[1] = 0;
    out[2] = 0;
    out[3] = 0;
    out[4] = 0;
    out[5] = f;
    out[6] = 0;
    out[7] = 0;
    out[8] = 0;
    out[9] = 0;
    out[10] = (far + near) * nf;
    out[11] = -1;
    out[12] = 0;
    out[13] = 0;
    out[14] = 2 * far * near * nf;
    out[15] = 0;
    return out;
  };
  mat4.ortho = function (out, left, right, bottom, top, near, far) {
    var lr = 1 / (left - right), bt = 1 / (bottom - top), nf = 1 / (near - far);
    out[0] = -2 * lr;
    out[1] = 0;
    out[2] = 0;
    out[3] = 0;
    out[4] = 0;
    out[5] = -2 * bt;
    out[6] = 0;
    out[7] = 0;
    out[8] = 0;
    out[9] = 0;
    out[10] = 2 * nf;
    out[11] = 0;
    out[12] = (left + right) * lr;
    out[13] = (top + bottom) * bt;
    out[14] = (far + near) * nf;
    out[15] = 1;
    return out;
  };
  return mat4;
}({});
amdclean['_3d_p5Graphics3D'] = function (require, core_core, _3d_shaders, core_p5Graphics, _3d_mat4) {
  var p5 = core_core;
  var shaders = _3d_shaders;
  var mat4 = _3d_mat4;
  var gl, shaderProgram;
  var mvMatrix;
  var pMatrix;
  var mvMatrixStack = [];
  var attributes = {
      alpha: false,
      depth: true,
      stencil: true,
      antialias: false,
      premultipliedAlpha: false,
      preserveDrawingBuffer: false
    };
  p5.Graphics3D = function (elt, pInst, isMainCanvas) {
    p5.Graphics.call(this, elt, pInst, isMainCanvas);
    try {
      this.drawingContext = this.canvas.getContext('webgl', attributes) || this.canvas.getContext('experimental-webgl', attributes);
      if (this.drawingContext === null) {
        throw 'Error creating webgl context';
      } else {
        console.log('p5.Graphics3d: enabled webgl context');
      }
    } catch (er) {
      console.error(er);
    }
    this._pInst._setProperty('_graphics', this);
    this.isP3D = true;
    gl = this.drawingContext;
    gl.clearColor(1, 1, 1, 1);
    gl.clearDepth(1);
    gl.enable(gl.DEPTH_TEST);
    gl.depthFunc(gl.LEQUAL);
    gl.clear(gl.COLOR_BUFFER_BIT | gl.DEPTH_BUFFER_BIT);
    gl.viewport(0, 0, this.width * this._pInst.pixelDensity, this.height * this._pInst.pixelDensity);
    this.initShaders();
    this.initMatrix();
    return this;
  };
  p5.Graphics3D.prototype = Object.create(p5.Graphics.prototype);
  p5.Graphics3D.prototype.initShaders = function () {
    var _vertShader = gl.createShader(gl.VERTEX_SHADER);
    gl.shaderSource(_vertShader, shaders.defaultVertShader);
    gl.compileShader(_vertShader);
    if (!gl.getShaderParameter(_vertShader, gl.COMPILE_STATUS)) {
      alert('Yikes! An error occurred compiling the shaders:' + gl.getShaderInfoLog(_vertShader));
      return null;
    }
    var _fragShader = gl.createShader(gl.FRAGMENT_SHADER);
    gl.shaderSource(_fragShader, shaders.defaultMatFragShader);
    gl.compileShader(_fragShader);
    if (!gl.getShaderParameter(_fragShader, gl.COMPILE_STATUS)) {
      alert('Darn! An error occurred compiling the shaders:' + gl.getShaderInfoLog(_fragShader));
      return null;
    }
    shaderProgram = gl.createProgram();
    gl.attachShader(shaderProgram, _vertShader);
    gl.attachShader(shaderProgram, _fragShader);
    gl.linkProgram(shaderProgram);
    if (!gl.getProgramParameter(shaderProgram, gl.LINK_STATUS)) {
      alert('Snap! Error linking shader program');
    }
    gl.useProgram(shaderProgram);
    shaderProgram.vertexPositionAttribute = gl.getAttribLocation(shaderProgram, 'a_VertexPosition');
    gl.enableVertexAttribArray(shaderProgram.vertexPositionAttribute);
    shaderProgram.pMatrixUniform = gl.getUniformLocation(shaderProgram, 'uPMatrix');
    shaderProgram.mvMatrixUniform = gl.getUniformLocation(shaderProgram, 'uMVMatrix');
    shaderProgram.uMaterialColorLoc = gl.getUniformLocation(shaderProgram, 'u_MaterialColor');
    gl.uniform4f(shaderProgram.uMaterialColorLoc, 1, 1, 1, 1);
  };
  p5.Graphics3D.prototype.initMatrix = function () {
    mvMatrix = mat4.create();
    pMatrix = mat4.create();
    mat4.perspective(pMatrix, 60 / 180 * Math.PI, this.width / this.height, 0.1, 100);
  };
  p5.Graphics3D.prototype.resetMatrix = function () {
    mat4.identity(mvMatrix);
  };
  p5.Graphics3D.prototype.background = function () {
    var _col = this._pInst.color.apply(this._pInst, arguments);
    var _r = _col.color_array[0] / 255;
    var _g = _col.color_array[1] / 255;
    var _b = _col.color_array[2] / 255;
    var _a = _col.color_array[3] / 255;
    gl.clearColor(_r, _g, _b, _a);
    gl.clear(gl.COLOR_BUFFER_BIT | gl.DEPTH_BUFFER_BIT);
  };
  p5.Graphics3D.prototype.stroke = function () {
    this._stroke = this._pInst.color.apply(this._pInst, arguments);
  };
  p5.Graphics3D.prototype.drawGeometry = function (vertices) {
    var geomVertexPositionBuffer = gl.createBuffer();
    gl.bindBuffer(gl.ARRAY_BUFFER, geomVertexPositionBuffer);
    gl.bufferData(gl.ARRAY_BUFFER, new Float32Array(vertices), gl.STATIC_DRAW);
    gl.vertexAttribPointer(shaderProgram.vertexPositionAttribute, 3, gl.FLOAT, false, 0, 0);
    _setMatrixUniforms();
    gl.drawArrays(gl.TRIANGLES, 0, vertices.length / 3);
    return this;
  };
  p5.Graphics3D.prototype.translate = function (x, y, z) {
    mat4.translate(mvMatrix, mvMatrix, [
      x,
      y,
      z
    ]);
    return this;
  };
  p5.Graphics3D.prototype.scale = function (x, y, z) {
    mat4.scale(mvMatrix, mvMatrix, [
      x,
      y,
      z
    ]);
    return this;
  };
  p5.Graphics3D.prototype.rotateX = function (rad) {
    mat4.rotateX(mvMatrix, mvMatrix, rad);
    return this;
  };
  p5.Graphics3D.prototype.rotateY = function (rad) {
    mat4.rotateY(mvMatrix, mvMatrix, rad);
    return this;
  };
  p5.Graphics3D.prototype.rotateZ = function (rad) {
    mat4.rotateZ(mvMatrix, mvMatrix, rad);
    return this;
  };
  p5.Graphics3D.prototype.push = function () {
    var copy = mat4.create();
    mat4.copy(copy, mvMatrix);
    mvMatrixStack.push(copy);
  };
  p5.Graphics3D.prototype.pop = function () {
    if (mvMatrixStack.length === 0) {
      throw 'Invalid popMatrix!';
    }
    mvMatrix = mvMatrixStack.pop();
  };
  function _setMatrixUniforms() {
    gl.uniformMatrix4fv(shaderProgram.pMatrixUniform, false, pMatrix);
    gl.uniformMatrix4fv(shaderProgram.mvMatrixUniform, false, mvMatrix);
  }
  return p5.Graphics3D;
}({}, amdclean['core_core'], amdclean['_3d_shaders'], amdclean['core_p5Graphics'], amdclean['_3d_mat4']);
amdclean['image_p5Image'] = function (require, core_core, image_filters) {
  'use strict';
  var p5 = core_core;
  var Filters = image_filters;
  p5.Image = function (width, height) {
    this.width = width;
    this.height = height;
    this.canvas = document.createElement('canvas');
    this.canvas.width = this.width;
    this.canvas.height = this.height;
    this.drawingContext = this.canvas.getContext('2d');
    this.pixelDensity = 1;
    this.pixels = [];
  };
  p5.Image.prototype._setProperty = function (prop, value) {
    this[prop] = value;
  };
  p5.Image.prototype.loadPixels = function () {
    p5.Graphics2D.prototype.loadPixels.call(this);
  };
  p5.Image.prototype.updatePixels = function (x, y, w, h) {
    p5.Graphics2D.prototype.updatePixels.call(this, x, y, w, h);
  };
  p5.Image.prototype.get = function (x, y, w, h) {
    return p5.Graphics2D.prototype.get.call(this, x, y, w, h);
  };
  p5.Image.prototype.set = function (x, y, imgOrCol) {
    p5.Graphics2D.prototype.set.call(this, x, y, imgOrCol);
  };
  p5.Image.prototype.resize = function (width, height) {
    width = width || this.canvas.width;
    height = height || this.canvas.height;
    var tempCanvas = document.createElement('canvas');
    tempCanvas.width = width;
    tempCanvas.height = height;
    tempCanvas.getContext('2d').drawImage(this.canvas, 0, 0, this.canvas.width, this.canvas.height, 0, 0, tempCanvas.width, tempCanvas.height);
    this.canvas.width = this.width = width;
    this.canvas.height = this.height = height;
    this.drawingContext.drawImage(tempCanvas, 0, 0, width, height, 0, 0, width, height);
    if (this.pixels.length > 0) {
      this.loadPixels();
    }
  };
  p5.Image.prototype.copy = function () {
    p5.prototype.copy.apply(this, arguments);
  };
  p5.Image.prototype.mask = function (p5Image) {
    if (p5Image === undefined) {
      p5Image = this;
    }
    var currBlend = this.drawingContext.globalCompositeOperation;
    var scaleFactor = 1;
    if (p5Image instanceof p5.Graphics) {
      scaleFactor = p5Image._pInst.pixelDensity;
    }
    var copyArgs = [
        p5Image,
        0,
        0,
        scaleFactor * p5Image.width,
        scaleFactor * p5Image.height,
        0,
        0,
        this.width,
        this.height
      ];
    this.drawingContext.globalCompositeOperation = 'destination-in';
    this.copy.apply(this, copyArgs);
    this.drawingContext.globalCompositeOperation = currBlend;
  };
  p5.Image.prototype.filter = function (operation, value) {
    Filters.apply(this.canvas, Filters[operation.toLowerCase()], value);
  };
  p5.Image.prototype.blend = function () {
    p5.prototype.blend.apply(this, arguments);
  };
  p5.Image.prototype.save = function (filename, extension) {
    var mimeType;
    if (!extension) {
      extension = 'png';
      mimeType = 'image/png';
    } else {
      switch (extension.toLowerCase()) {
      case 'png':
        mimeType = 'image/png';
        break;
      case 'jpeg':
        mimeType = 'image/jpeg';
        break;
      case 'jpg':
        mimeType = 'image/jpeg';
        break;
      default:
        mimeType = 'image/png';
        break;
      }
    }
    var downloadMime = 'image/octet-stream';
    var imageData = this.canvas.toDataURL(mimeType);
    imageData = imageData.replace(mimeType, downloadMime);
    p5.prototype.downloadFile(imageData, filename, extension);
  };
  return p5.Image;
}({}, amdclean['core_core'], amdclean['image_filters']);
amdclean['math_polargeometry'] = function (require) {
  return {
    degreesToRadians: function (x) {
      return 2 * Math.PI * x / 360;
    },
    radiansToDegrees: function (x) {
      return 360 * x / (2 * Math.PI);
    }
  };
}({});
amdclean['math_p5Vector'] = function (require, core_core, math_polargeometry, core_constants) {
  'use strict';
  var p5 = core_core;
  var polarGeometry = math_polargeometry;
  var constants = core_constants;
  p5.Vector = function () {
    var x, y, z;
    if (arguments[0] instanceof p5) {
      this.p5 = arguments[0];
      x = arguments[1][0] || 0;
      y = arguments[1][1] || 0;
      z = arguments[1][2] || 0;
    } else {
      x = arguments[0] || 0;
      y = arguments[1] || 0;
      z = arguments[2] || 0;
    }
    this.x = x;
    this.y = y;
    this.z = z;
  };
  p5.Vector.prototype.toString = function p5VectorToString() {
    return 'p5.Vector Object : [' + this.x + ', ' + this.y + ', ' + this.z + ']';
  };
  p5.Vector.prototype.set = function (x, y, z) {
    if (x instanceof p5.Vector) {
      this.x = x.x || 0;
      this.y = x.y || 0;
      this.z = x.z || 0;
      return this;
    }
    if (x instanceof Array) {
      this.x = x[0] || 0;
      this.y = x[1] || 0;
      this.z = x[2] || 0;
      return this;
    }
    this.x = x || 0;
    this.y = y || 0;
    this.z = z || 0;
    return this;
  };
  p5.Vector.prototype.copy = function () {
    if (this.p5) {
      return new p5.Vector(this.p5, [
        this.x,
        this.y,
        this.z
      ]);
    } else {
      return new p5.Vector(this.x, this.y, this.z);
    }
  };
  p5.Vector.prototype.add = function (x, y, z) {
    if (x instanceof p5.Vector) {
      this.x += x.x || 0;
      this.y += x.y || 0;
      this.z += x.z || 0;
      return this;
    }
    if (x instanceof Array) {
      this.x += x[0] || 0;
      this.y += x[1] || 0;
      this.z += x[2] || 0;
      return this;
    }
    this.x += x || 0;
    this.y += y || 0;
    this.z += z || 0;
    return this;
  };
  p5.Vector.prototype.sub = function (x, y, z) {
    if (x instanceof p5.Vector) {
      this.x -= x.x || 0;
      this.y -= x.y || 0;
      this.z -= x.z || 0;
      return this;
    }
    if (x instanceof Array) {
      this.x -= x[0] || 0;
      this.y -= x[1] || 0;
      this.z -= x[2] || 0;
      return this;
    }
    this.x -= x || 0;
    this.y -= y || 0;
    this.z -= z || 0;
    return this;
  };
  p5.Vector.prototype.mult = function (n) {
    this.x *= n || 0;
    this.y *= n || 0;
    this.z *= n || 0;
    return this;
  };
  p5.Vector.prototype.div = function (n) {
    this.x /= n;
    this.y /= n;
    this.z /= n;
    return this;
  };
  p5.Vector.prototype.mag = function () {
    return Math.sqrt(this.magSq());
  };
  p5.Vector.prototype.magSq = function () {
    var x = this.x, y = this.y, z = this.z;
    return x * x + y * y + z * z;
  };
  p5.Vector.prototype.dot = function (x, y, z) {
    if (x instanceof p5.Vector) {
      return this.dot(x.x, x.y, x.z);
    }
    return this.x * (x || 0) + this.y * (y || 0) + this.z * (z || 0);
  };
  p5.Vector.prototype.cross = function (v) {
    var x = this.y * v.z - this.z * v.y;
    var y = this.z * v.x - this.x * v.z;
    var z = this.x * v.y - this.y * v.x;
    if (this.p5) {
      return new p5.Vector(this.p5, [
        x,
        y,
        z
      ]);
    } else {
      return new p5.Vector(x, y, z);
    }
  };
  p5.Vector.prototype.dist = function (v) {
    var d = v.copy().sub(this);
    return d.mag();
  };
  p5.Vector.prototype.normalize = function () {
    return this.div(this.mag());
  };
  p5.Vector.prototype.limit = function (l) {
    var mSq = this.magSq();
    if (mSq > l * l) {
      this.div(Math.sqrt(mSq));
      this.mult(l);
    }
    return this;
  };
  p5.Vector.prototype.setMag = function (n) {
    return this.normalize().mult(n);
  };
  p5.Vector.prototype.heading = function () {
    var h = Math.atan2(this.y, this.x);
    if (this.p5) {
      if (this.p5._angleMode === constants.RADIANS) {
        return h;
      } else {
        return polarGeometry.radiansToDegrees(h);
      }
    } else {
      return h;
    }
  };
  p5.Vector.prototype.rotate = function (a) {
    if (this.p5) {
      if (this.p5._angleMode === constants.DEGREES) {
        a = polarGeometry.degreesToRadians(a);
      }
    }
    var newHeading = this.heading() + a;
    var mag = this.mag();
    this.x = Math.cos(newHeading) * mag;
    this.y = Math.sin(newHeading) * mag;
    return this;
  };
  p5.Vector.prototype.lerp = function (x, y, z, amt) {
    if (x instanceof p5.Vector) {
      return this.lerp(x.x, x.y, x.z, y);
    }
    this.x += (x - this.x) * amt || 0;
    this.y += (y - this.y) * amt || 0;
    this.z += (z - this.z) * amt || 0;
    return this;
  };
  p5.Vector.prototype.array = function () {
    return [
      this.x || 0,
      this.y || 0,
      this.z || 0
    ];
  };
  p5.Vector.prototype.equals = function (x, y, z) {
    var a, b, c;
    if (x instanceof p5.Vector) {
      a = x.x || 0;
      b = x.y || 0;
      c = x.z || 0;
    } else if (x instanceof Array) {
      a = x[0] || 0;
      b = x[1] || 0;
      c = x[2] || 0;
    } else {
      a = x || 0;
      b = y || 0;
      c = z || 0;
    }
    return this.x === a && this.y === b && this.z === c;
  };
  p5.Vector.fromAngle = function (angle) {
    if (this.p5) {
      if (this.p5._angleMode === constants.DEGREES) {
        angle = polarGeometry.degreesToRadians(angle);
      }
    }
    if (this.p5) {
      return new p5.Vector(this.p5, [
        Math.cos(angle),
        Math.sin(angle),
        0
      ]);
    } else {
      return new p5.Vector(Math.cos(angle), Math.sin(angle), 0);
    }
  };
  p5.Vector.random2D = function () {
    var angle;
    if (this.p5) {
      if (this.p5._angleMode === constants.DEGREES) {
        angle = this.p5.random(360);
      } else {
        angle = this.p5.random(constants.TWO_PI);
      }
    } else {
      angle = Math.random() * Math.PI * 2;
    }
    return this.fromAngle(angle);
  };
  p5.Vector.random3D = function () {
    var angle, vz;
    if (this.p5) {
      angle = this.p5.random(0, constants.TWO_PI);
      vz = this.p5.random(-1, 1);
    } else {
      angle = Math.random() * Math.PI * 2;
      vz = Math.random() * 2 - 1;
    }
    var vx = Math.sqrt(1 - vz * vz) * Math.cos(angle);
    var vy = Math.sqrt(1 - vz * vz) * Math.sin(angle);
    if (this.p5) {
      return new p5.Vector(this.p5, [
        vx,
        vy,
        vz
      ]);
    } else {
      return new p5.Vector(vx, vy, vz);
    }
  };
  p5.Vector.add = function (v1, v2, target) {
    if (!target) {
      target = v1.copy();
    } else {
      target.set(v1);
    }
    target.add(v2);
    return target;
  };
  p5.Vector.sub = function (v1, v2, target) {
    if (!target) {
      target = v1.copy();
    } else {
      target.set(v1);
    }
    target.sub(v2);
    return target;
  };
  p5.Vector.mult = function (v, n, target) {
    if (!target) {
      target = v.copy();
    } else {
      target.set(v);
    }
    target.mult(n);
    return target;
  };
  p5.Vector.div = function (v, n, target) {
    if (!target) {
      target = v.copy();
    } else {
      target.set(v);
    }
    target.div(n);
    return target;
  };
  p5.Vector.dot = function (v1, v2) {
    return v1.dot(v2);
  };
  p5.Vector.cross = function (v1, v2) {
    return v1.cross(v2);
  };
  p5.Vector.dist = function (v1, v2) {
    return v1.dist(v2);
  };
  p5.Vector.lerp = function (v1, v2, amt, target) {
    if (!target) {
      target = v1.copy();
    } else {
      target.set(v1);
    }
    target.lerp(v2, amt);
    return target;
  };
  p5.Vector.angleBetween = function (v1, v2) {
    var angle = Math.acos(v1.dot(v2) / (v1.mag() * v2.mag()));
    if (this.p5) {
      if (this.p5._angleMode === constants.DEGREES) {
        angle = polarGeometry.radiansToDegrees(angle);
      }
    }
    return angle;
  };
  return p5.Vector;
}({}, amdclean['core_core'], amdclean['math_polargeometry'], amdclean['core_constants']);
amdclean['io_p5TableRow'] = function (require, core_core) {
  'use strict';
  var p5 = core_core;
  p5.TableRow = function (str, separator) {
    var arr = [];
    var obj = {};
    if (str) {
      separator = separator || ',';
      arr = str.split(separator);
    }
    for (var i = 0; i < arr.length; i++) {
      var key = i;
      var val = arr[i];
      obj[key] = val;
    }
    this.arr = arr;
    this.obj = obj;
    this.table = null;
  };
  p5.TableRow.prototype.set = function (column, value) {
    if (typeof column === 'string') {
      var cPos = this.table.columns.indexOf(column);
      if (cPos >= 0) {
        this.obj[column] = value;
        this.arr[cPos] = value;
      } else {
        throw 'This table has no column named "' + column + '"';
      }
    } else {
      if (column < this.table.columns.length) {
        this.arr[column] = value;
        var cTitle = this.table.columns[column];
        this.obj[cTitle] = value;
      } else {
        throw 'Column #' + column + ' is out of the range of this table';
      }
    }
  };
  p5.TableRow.prototype.setNum = function (column, value) {
    var floatVal = parseFloat(value, 10);
    this.set(column, floatVal);
  };
  p5.TableRow.prototype.setString = function (column, value) {
    var stringVal = value.toString();
    this.set(column, stringVal);
  };
  p5.TableRow.prototype.get = function (column) {
    if (typeof column === 'string') {
      return this.obj[column];
    } else {
      return this.arr[column];
    }
  };
  p5.TableRow.prototype.getNum = function (column) {
    var ret;
    if (typeof column === 'string') {
      ret = parseFloat(this.obj[column], 10);
    } else {
      ret = parseFloat(this.arr[column], 10);
    }
    if (ret.toString() === 'NaN') {
      throw 'Error: ' + this.obj[column] + ' is NaN (Not a Number)';
    }
    return ret;
  };
  p5.TableRow.prototype.getString = function (column) {
    if (typeof column === 'string') {
      return this.obj[column].toString();
    } else {
      return this.arr[column].toString();
    }
  };
  return p5.TableRow;
}({}, amdclean['core_core']);
amdclean['io_p5Table'] = function (require, core_core) {
  'use strict';
  var p5 = core_core;
  p5.Table = function (rows) {
    this.columns = [];
    this.rows = [];
  };
  p5.Table.prototype.addRow = function (row) {
    var r = row || new p5.TableRow();
    if (typeof r.arr === 'undefined' || typeof r.obj === 'undefined') {
      throw 'invalid TableRow: ' + r;
    }
    r.table = this;
    this.rows.push(r);
    return r;
  };
  p5.Table.prototype.removeRow = function (id) {
    this.rows[id].table = null;
    var chunk = this.rows.splice(id + 1, this.rows.length);
    this.rows.pop();
    this.rows = this.rows.concat(chunk);
  };
  p5.Table.prototype.getRow = function (r) {
    return this.rows[r];
  };
  p5.Table.prototype.getRows = function () {
    return this.rows;
  };
  p5.Table.prototype.findRow = function (value, column) {
    if (typeof column === 'string') {
      for (var i = 0; i < this.rows.length; i++) {
        if (this.rows[i].obj[column] === value) {
          return this.rows[i];
        }
      }
    } else {
      for (var j = 0; j < this.rows.length; j++) {
        if (this.rows[j].arr[column] === value) {
          return this.rows[j];
        }
      }
    }
    return null;
  };
  p5.Table.prototype.findRows = function (value, column) {
    var ret = [];
    if (typeof column === 'string') {
      for (var i = 0; i < this.rows.length; i++) {
        if (this.rows[i].obj[column] === value) {
          ret.push(this.rows[i]);
        }
      }
    } else {
      for (var j = 0; j < this.rows.length; j++) {
        if (this.rows[j].arr[column] === value) {
          ret.push(this.rows[j]);
        }
      }
    }
    return ret;
  };
  p5.Table.prototype.matchRow = function (regexp, column) {
    if (typeof column === 'number') {
      for (var j = 0; j < this.rows.length; j++) {
        if (this.rows[j].arr[column].match(regexp)) {
          return this.rows[j];
        }
      }
    } else {
      for (var i = 0; i < this.rows.length; i++) {
        if (this.rows[i].obj[column].match(regexp)) {
          return this.rows[i];
        }
      }
    }
    return null;
  };
  p5.Table.prototype.matchRows = function (regexp, column) {
    var ret = [];
    if (typeof column === 'number') {
      for (var j = 0; j < this.rows.length; j++) {
        if (this.rows[j].arr[column].match(regexp)) {
          ret.push(this.rows[j]);
        }
      }
    } else {
      for (var i = 0; i < this.rows.length; i++) {
        if (this.rows[i].obj[column].match(regexp)) {
          ret.push(this.rows[i]);
        }
      }
    }
    return ret;
  };
  p5.Table.prototype.getColumn = function (value) {
    var ret = [];
    if (typeof value === 'string') {
      for (var i = 0; i < this.rows.length; i++) {
        ret.push(this.rows[i].obj[value]);
      }
    } else {
      for (var j = 0; j < this.rows.length; j++) {
        ret.push(this.rows[j].arr[value]);
      }
    }
    return ret;
  };
  p5.Table.prototype.clearRows = function () {
    delete this.rows;
    this.rows = [];
  };
  p5.Table.prototype.addColumn = function (title) {
    var t = title || null;
    this.columns.push(t);
  };
  p5.Table.prototype.getColumnCount = function () {
    return this.columns.length;
  };
  p5.Table.prototype.getRowCount = function () {
    return this.rows.length;
  };
  p5.Table.prototype.removeTokens = function (chars, column) {
    var escape = function (s) {
      return s.replace(/[-\/\\^$*+?.()|[\]{}]/g, '\\$&');
    };
    var charArray = [];
    for (var i = 0; i < chars.length; i++) {
      charArray.push(escape(chars.charAt(i)));
    }
    var regex = new RegExp(charArray.join('|'), 'g');
    if (typeof column === 'undefined') {
      for (var c = 0; c < this.columns.length; c++) {
        for (var d = 0; d < this.rows.length; d++) {
          var s = this.rows[d].arr[c];
          s = s.replace(regex, '');
          this.rows[d].arr[c] = s;
          this.rows[d].obj[this.columns[c]] = s;
        }
      }
    } else if (typeof column === 'string') {
      for (var j = 0; j < this.rows.length; j++) {
        var val = this.rows[j].obj[column];
        val = val.replace(regex, '');
        this.rows[j].obj[column] = val;
        var pos = this.columns.indexOf(column);
        this.rows[j].arr[pos] = val;
      }
    } else {
      for (var k = 0; k < this.rows.length; k++) {
        var str = this.rows[k].arr[column];
        str = str.replace(regex, '');
        this.rows[k].arr[column] = str;
        this.rows[k].obj[this.columns[column]] = str;
      }
    }
  };
  p5.Table.prototype.trim = function (column) {
    var regex = new RegExp(' ', 'g');
    if (typeof column === 'undefined') {
      for (var c = 0; c < this.columns.length; c++) {
        for (var d = 0; d < this.rows.length; d++) {
          var s = this.rows[d].arr[c];
          s = s.replace(regex, '');
          this.rows[d].arr[c] = s;
          this.rows[d].obj[this.columns[c]] = s;
        }
      }
    } else if (typeof column === 'string') {
      for (var j = 0; j < this.rows.length; j++) {
        var val = this.rows[j].obj[column];
        val = val.replace(regex, '');
        this.rows[j].obj[column] = val;
        var pos = this.columns.indexOf(column);
        this.rows[j].arr[pos] = val;
      }
    } else {
      for (var k = 0; k < this.rows.length; k++) {
        var str = this.rows[k].arr[column];
        str = str.replace(regex, '');
        this.rows[k].arr[column] = str;
        this.rows[k].obj[this.columns[column]] = str;
      }
    }
  };
  p5.Table.prototype.removeColumn = function (c) {
    var cString;
    var cNumber;
    if (typeof c === 'string') {
      cString = c;
      cNumber = this.columns.indexOf(c);
      console.log('string');
    } else {
      cNumber = c;
      cString = this.columns[c];
    }
    var chunk = this.columns.splice(cNumber + 1, this.columns.length);
    this.columns.pop();
    this.columns = this.columns.concat(chunk);
    for (var i = 0; i < this.rows.length; i++) {
      var tempR = this.rows[i].arr;
      var chip = tempR.splice(cNumber + 1, tempR.length);
      tempR.pop();
      this.rows[i].arr = tempR.concat(chip);
      delete this.rows[i].obj[cString];
    }
  };
  p5.Table.prototype.set = function (row, column, value) {
    this.rows[row].set(column, value);
  };
  p5.Table.prototype.setNum = function (row, column, value) {
    this.rows[row].set(column, value);
  };
  p5.Table.prototype.setString = function (row, column, value) {
    this.rows[row].set(column, value);
  };
  p5.Table.prototype.get = function (row, column) {
    return this.rows[row].get(column);
  };
  p5.Table.prototype.getNum = function (row, column) {
    return this.rows[row].getNum(column);
  };
  p5.Table.prototype.getString = function (row, column) {
    return this.rows[row].getString(column);
  };
  p5.Table.prototype.getObject = function (headerColumn) {
    var tableObject = {};
    var obj, cPos, index;
    for (var i = 0; i < this.rows.length; i++) {
      obj = this.rows[i].obj;
      if (typeof headerColumn === 'string') {
        cPos = this.columns.indexOf(headerColumn);
        if (cPos >= 0) {
          index = obj[headerColumn];
          tableObject[index] = obj;
        } else {
          throw 'This table has no column named "' + headerColumn + '"';
        }
      } else {
        tableObject[i] = this.rows[i].obj;
      }
    }
    return tableObject;
  };
  p5.Table.prototype.getArray = function () {
    var tableArray = [];
    for (var i = 0; i < this.rows.length; i++) {
      tableArray.push(this.rows[i].arr);
    }
    return tableArray;
  };
  return p5.Table;
}({}, amdclean['core_core']);
amdclean['color_creating_reading'] = function (require, core_core, color_p5Color) {
  'use strict';
  var p5 = core_core;
  p5.prototype.alpha = function (c) {
    if (c instanceof p5.Color || c instanceof Array) {
      return this.color(c).getAlpha();
    } else {
      throw new Error('Needs p5.Color or pixel array as argument.');
    }
  };
  p5.prototype.blue = function (c) {
    if (c instanceof p5.Color || c instanceof Array) {
      return this.color(c).getBlue();
    } else {
      throw new Error('Needs p5.Color or pixel array as argument.');
    }
  };
  p5.prototype.brightness = function (c) {
    if (c instanceof p5.Color || c instanceof Array) {
      return this.color(c).getBrightness();
    } else {
      throw new Error('Needs p5.Color or pixel array as argument.');
    }
  };
  p5.prototype.color = function () {
    if (arguments[0] instanceof p5.Color) {
      return arguments[0];
    } else if (arguments[0] instanceof Array) {
      return new p5.Color(this, arguments[0]);
    } else {
      var args = Array.prototype.slice.call(arguments);
      return new p5.Color(this, args);
    }
  };
  p5.prototype.green = function (c) {
    if (c instanceof p5.Color || c instanceof Array) {
      return this.color(c).getGreen();
    } else {
      throw new Error('Needs p5.Color or pixel array as argument.');
    }
  };
  p5.prototype.hue = function (c) {
    if (!c instanceof p5.Color) {
      throw new Error('Needs p5.Color as argument.');
    }
    return c.getHue();
  };
  p5.prototype.lerpColor = function (c1, c2, amt) {
    amt = Math.max(Math.min(amt, 1), 0);
    if (c1 instanceof Array) {
      var c = [];
      for (var i = 0; i < c1.length; i++) {
        c.push(Math.sqrt(p5.prototype.lerp(c1[i] * c1[i], c2[i] * c2[i], amt)));
      }
      return c;
    } else if (c1 instanceof p5.Color) {
      var pc = [];
      for (var j = 0; j < 4; j++) {
        pc.push(Math.sqrt(p5.prototype.lerp(c1.rgba[j] * c1.rgba[j], c2.rgba[j] * c2.rgba[j], amt)));
      }
      return new p5.Color(this, pc);
    } else {
      return Math.sqrt(p5.prototype.lerp(c1 * c1, c2 * c2, amt));
    }
  };
  p5.prototype.lightness = function (c) {
    if (c instanceof p5.Color || c instanceof Array) {
      return this.color(c).getLightness();
    } else {
      throw new Error('Needs p5.Color or pixel array as argument.');
    }
  };
  p5.prototype.red = function (c) {
    if (c instanceof p5.Color || c instanceof Array) {
      return this.color(c).getRed();
    } else {
      throw new Error('Needs p5.Color or pixel array as argument.');
    }
  };
  p5.prototype.saturation = function (c) {
    if (!c instanceof p5.Color) {
      throw new Error('Needs p5.Color as argument.');
    }
    return c.getSaturation();
  };
  return p5;
}({}, amdclean['core_core'], amdclean['color_p5Color']);
amdclean['color_setting'] = function (require, core_core, core_constants, color_p5Color) {
  'use strict';
  var p5 = core_core;
  var constants = core_constants;
  p5.prototype._doStroke = true;
  p5.prototype._doFill = true;
  p5.prototype._strokeSet = false;
  p5.prototype._fillSet = false;
  p5.prototype._colorMode = constants.RGB;
  p5.prototype._colorMaxes = {
    rgb: [
      255,
      255,
      255,
      255
    ],
    hsb: [
      360,
      100,
      100,
      1
    ],
    hsl: [
      360,
      100,
      100,
      1
    ]
  };
  p5.prototype.background = function () {
    if (arguments[0] instanceof p5.Image) {
      this.image(arguments[0], 0, 0, this.width, this.height);
    } else {
      this._graphics.background.apply(this._graphics, arguments);
    }
    return this;
  };
  p5.prototype.clear = function () {
    this._graphics.clear();
    return this;
  };
  p5.prototype.colorMode = function () {
    if (arguments[0] === constants.RGB || arguments[0] === constants.HSB || arguments[0] === constants.HSL) {
      this._colorMode = arguments[0];
      var maxArr = this._colorMaxes[this._colorMode];
      if (arguments.length === 2) {
        maxArr[0] = arguments[1];
        maxArr[1] = arguments[1];
        maxArr[2] = arguments[1];
        maxArr[3] = arguments[1];
      } else if (arguments.length > 2) {
        maxArr[0] = arguments[1];
        maxArr[1] = arguments[2];
        maxArr[2] = arguments[3];
      }
      if (arguments.length === 5) {
        maxArr[3] = arguments[4];
      }
    }
    return this;
  };
  p5.prototype.fill = function () {
    this._setProperty('_fillSet', true);
    this._setProperty('_doFill', true);
    this._graphics.fill.apply(this._graphics, arguments);
    return this;
  };
  p5.prototype.noFill = function () {
    this._setProperty('_doFill', false);
    return this;
  };
  p5.prototype.noStroke = function () {
    this._setProperty('_doStroke', false);
    return this;
  };
  p5.prototype.stroke = function () {
    this._setProperty('_strokeSet', true);
    this._setProperty('_doStroke', true);
    this._graphics.stroke.apply(this._graphics, arguments);
    return this;
  };
  return p5;
}({}, amdclean['core_core'], amdclean['core_constants'], amdclean['color_p5Color']);
amdclean['utilities_conversion'] = function (require, core_core) {
  'use strict';
  var p5 = core_core;
  p5.prototype.float = function (str) {
    return parseFloat(str);
  };
  p5.prototype.int = function (n, radix) {
    if (typeof n === 'string') {
      radix = radix || 10;
      return parseInt(n, radix);
    } else if (typeof n === 'number') {
      return n | 0;
    } else if (typeof n === 'boolean') {
      return n ? 1 : 0;
    } else if (n instanceof Array) {
      return n.map(function (n) {
        return p5.prototype.int(n, radix);
      });
    }
  };
  p5.prototype.str = function (n) {
    if (n instanceof Array) {
      return n.map(p5.prototype.str);
    } else {
      return String(n);
    }
  };
  p5.prototype.boolean = function (n) {
    if (typeof n === 'number') {
      return n !== 0;
    } else if (typeof n === 'string') {
      return n.toLowerCase() === 'true';
    } else if (typeof n === 'boolean') {
      return n;
    } else if (n instanceof Array) {
      return n.map(p5.prototype.boolean);
    }
  };
  p5.prototype.byte = function (n) {
    var nn = p5.prototype.int(n, 10);
    if (typeof nn === 'number') {
      return (nn + 128) % 256 - 128;
    } else if (nn instanceof Array) {
      return nn.map(p5.prototype.byte);
    }
  };
  p5.prototype.char = function (n) {
    if (typeof n === 'number' && !isNaN(n)) {
      return String.fromCharCode(n);
    } else if (n instanceof Array) {
      return n.map(p5.prototype.char);
    } else if (typeof n === 'string') {
      return p5.prototype.char(parseInt(n, 10));
    }
  };
  p5.prototype.unchar = function (n) {
    if (typeof n === 'string' && n.length === 1) {
      return n.charCodeAt(0);
    } else if (n instanceof Array) {
      return n.map(p5.prototype.unchar);
    }
  };
  p5.prototype.hex = function (n, digits) {
    digits = digits === undefined || digits === null ? digits = 8 : digits;
    if (n instanceof Array) {
      return n.map(function (n) {
        return p5.prototype.hex(n, digits);
      });
    } else if (typeof n === 'number') {
      if (n < 0) {
        n = 4294967295 + n + 1;
      }
      var hex = Number(n).toString(16).toUpperCase();
      while (hex.length < digits) {
        hex = '0' + hex;
      }
      if (hex.length >= digits) {
        hex = hex.substring(hex.length - digits, hex.length);
      }
      return hex;
    }
  };
  p5.prototype.unhex = function (n) {
    if (n instanceof Array) {
      return n.map(p5.prototype.unhex);
    } else {
      return parseInt('0x' + n, 16);
    }
  };
  return p5;
}({}, amdclean['core_core']);
amdclean['utilities_array_functions'] = function (require, core_core) {
  'use strict';
  var p5 = core_core;
  p5.prototype.append = function (array, value) {
    array.push(value);
    return array;
  };
  p5.prototype.arrayCopy = function (src, srcPosition, dst, dstPosition, length) {
    var start, end;
    if (typeof length !== 'undefined') {
      end = Math.min(length, src.length);
      start = dstPosition;
      src = src.slice(srcPosition, end + srcPosition);
    } else {
      if (typeof dst !== 'undefined') {
        end = dst;
        end = Math.min(end, src.length);
      } else {
        end = src.length;
      }
      start = 0;
      dst = srcPosition;
      src = src.slice(0, end);
    }
    Array.prototype.splice.apply(dst, [
      start,
      end
    ].concat(src));
  };
  p5.prototype.concat = function (list0, list1) {
    return list0.concat(list1);
  };
  p5.prototype.reverse = function (list) {
    return list.reverse();
  };
  p5.prototype.shorten = function (list) {
    list.pop();
    return list;
  };
  p5.prototype.shuffle = function (arr, bool) {
    arr = bool || ArrayBuffer.isView(arr) ? arr : arr.slice();
    var rnd, tmp, idx = arr.length;
    while (idx > 1) {
      rnd = Math.random() * idx | 0;
      tmp = arr[--idx];
      arr[idx] = arr[rnd];
      arr[rnd] = tmp;
    }
    return arr;
  };
  p5.prototype.sort = function (list, count) {
    var arr = count ? list.slice(0, Math.min(count, list.length)) : list;
    var rest = count ? list.slice(Math.min(count, list.length)) : [];
    if (typeof arr[0] === 'string') {
      arr = arr.sort();
    } else {
      arr = arr.sort(function (a, b) {
        return a - b;
      });
    }
    return arr.concat(rest);
  };
  p5.prototype.splice = function (list, value, index) {
    Array.prototype.splice.apply(list, [
      index,
      0
    ].concat(value));
    return list;
  };
  p5.prototype.subset = function (list, start, count) {
    if (typeof count !== 'undefined') {
      return list.slice(start, start + count);
    } else {
      return list.slice(start, list.length);
    }
  };
  return p5;
}({}, amdclean['core_core']);
amdclean['utilities_string_functions'] = function (require, core_core) {
  'use strict';
  var p5 = core_core;
  p5.prototype.join = function (list, separator) {
    return list.join(separator);
  };
  p5.prototype.match = function (str, reg) {
    return str.match(reg);
  };
  p5.prototype.matchAll = function (str, reg) {
    var re = new RegExp(reg, 'g');
    var match = re.exec(str);
    var matches = [];
    while (match !== null) {
      matches.push(match);
      match = re.exec(str);
    }
    return matches;
  };
  p5.prototype.nf = function () {
    if (arguments[0] instanceof Array) {
      var a = arguments[1];
      var b = arguments[2];
      return arguments[0].map(function (x) {
        return doNf(x, a, b);
      });
    } else {
      var typeOfFirst = Object.prototype.toString.call(arguments[0]);
      if (typeOfFirst === '[object Arguments]') {
        if (arguments[0].length === 3) {
          return this.nf(arguments[0][0], arguments[0][1], arguments[0][2]);
        } else if (arguments[0].length === 2) {
          return this.nf(arguments[0][0], arguments[0][1]);
        } else {
          return this.nf(arguments[0][0]);
        }
      } else {
        return doNf.apply(this, arguments);
      }
    }
  };
  function doNf() {
    var num = arguments[0];
    var neg = num < 0;
    var n = neg ? num.toString().substring(1) : num.toString();
    var decimalInd = n.indexOf('.');
    var intPart = decimalInd !== -1 ? n.substring(0, decimalInd) : n;
    var decPart = decimalInd !== -1 ? n.substring(decimalInd + 1) : '';
    var str = neg ? '-' : '';
    if (arguments.length === 3) {
      var decimal = '';
      if (decimalInd !== -1 || arguments[2] - decPart.length > 0) {
        decimal = '.';
      }
      if (decPart.length > arguments[2]) {
        decPart = decPart.substring(0, arguments[2]);
      }
      for (var i = 0; i < arguments[1] - intPart.length; i++) {
        str += '0';
      }
      str += intPart;
      str += decimal;
      str += decPart;
      for (var j = 0; j < arguments[2] - decPart.length; j++) {
        str += '0';
      }
      return str;
    } else {
      for (var k = 0; k < Math.max(arguments[1] - intPart.length, 0); k++) {
        str += '0';
      }
      str += n;
      return str;
    }
  }
  p5.prototype.nfc = function () {
    if (arguments[0] instanceof Array) {
      var a = arguments[1];
      return arguments[0].map(function (x) {
        return doNfc(x, a);
      });
    } else {
      return doNfc.apply(this, arguments);
    }
  };
  function doNfc() {
    var num = arguments[0].toString();
    var dec = num.indexOf('.');
    var rem = dec !== -1 ? num.substring(dec) : '';
    var n = dec !== -1 ? num.substring(0, dec) : num;
    n = n.toString().replace(/\B(?=(\d{3})+(?!\d))/g, ',');
    if (arguments[1] === 0) {
      rem = '';
    } else if (arguments[1] !== undefined) {
      if (arguments[1] > rem.length) {
        rem += dec === -1 ? '.' : '';
        var len = arguments[1] - rem.length + 1;
        for (var i = 0; i < len; i++) {
          rem += '0';
        }
      } else {
        rem = rem.substring(0, arguments[1] + 1);
      }
    }
    return n + rem;
  }
  p5.prototype.nfp = function () {
    var nfRes = this.nf.apply(this, arguments);
    if (nfRes instanceof Array) {
      return nfRes.map(addNfp);
    } else {
      return addNfp(nfRes);
    }
  };
  function addNfp() {
    return parseFloat(arguments[0]) > 0 ? '+' + arguments[0].toString() : arguments[0].toString();
  }
  p5.prototype.nfs = function () {
    var nfRes = this.nf.apply(this, arguments);
    if (nfRes instanceof Array) {
      return nfRes.map(addNfs);
    } else {
      return addNfs(nfRes);
    }
  };
  function addNfs() {
    return parseFloat(arguments[0]) > 0 ? ' ' + arguments[0].toString() : arguments[0].toString();
  }
  p5.prototype.split = function (str, delim) {
    return str.split(delim);
  };
  p5.prototype.splitTokens = function () {
    var d = arguments.length > 0 ? arguments[1] : /\s/g;
    return arguments[0].split(d).filter(function (n) {
      return n;
    });
  };
  p5.prototype.trim = function (str) {
    if (str instanceof Array) {
      return str.map(this.trim);
    } else {
      return str.trim();
    }
  };
  return p5;
}({}, amdclean['core_core']);
amdclean['core_environment'] = function (require, core_core, core_constants) {
  'use strict';
  var p5 = core_core;
  var C = core_constants;
  var standardCursors = [
      C.ARROW,
      C.CROSS,
      C.HAND,
      C.MOVE,
      C.TEXT,
      C.WAIT
    ];
  p5.prototype._frameRate = 0;
  p5.prototype._lastFrameTime = window.performance.now();
  p5.prototype._targetFrameRate = 60;
  if (window.console && console.log) {
    p5.prototype.print = function (args) {
      try {
        var newArgs = JSON.parse(JSON.stringify(args));
        console.log(newArgs);
      } catch (err) {
        console.log(args);
      }
    };
  } else {
    p5.prototype.print = function () {
    };
  }
  p5.prototype.println = p5.prototype.print;
  p5.prototype.frameCount = 0;
  p5.prototype.focused = document.hasFocus();
  p5.prototype.cursor = function (type, x, y) {
    var cursor = 'auto';
    var canvas = this._curElement.elt;
    if (standardCursors.indexOf(type) > -1) {
      cursor = type;
    } else if (typeof type === 'string') {
      var coords = '';
      if (x && y && (typeof x === 'number' && typeof y === 'number')) {
        coords = x + ' ' + y;
      }
      if (type.substring(0, 6) !== 'http://') {
        cursor = 'url(' + type + ') ' + coords + ', auto';
      } else if (/\.(cur|jpg|jpeg|gif|png|CUR|JPG|JPEG|GIF|PNG)$/.test(type)) {
        cursor = 'url(' + type + ') ' + coords + ', auto';
      } else {
        cursor = type;
      }
    }
    canvas.style.cursor = cursor;
  };
  p5.prototype.frameRate = function (fps) {
    if (typeof fps === 'undefined') {
      return this._frameRate;
    } else {
      this._setProperty('_targetFrameRate', fps);
      this._runFrames();
      return this;
    }
  };
  p5.prototype.getFrameRate = function () {
    return this.frameRate();
  };
  p5.prototype.setFrameRate = function (fps) {
    return this.frameRate(fps);
  };
  p5.prototype.noCursor = function () {
    this._curElement.elt.style.cursor = 'none';
  };
  p5.prototype.displayWidth = screen.width;
  p5.prototype.displayHeight = screen.height;
  p5.prototype.windowWidth = window.innerWidth;
  p5.prototype.windowHeight = window.innerHeight;
  p5.prototype._onresize = function (e) {
    this._setProperty('windowWidth', window.innerWidth);
    this._setProperty('windowHeight', window.innerHeight);
    var context = this._isGlobal ? window : this;
    var executeDefault;
    if (typeof context.windowResized === 'function') {
      executeDefault = context.windowResized(e);
      if (executeDefault !== undefined && !executeDefault) {
        e.preventDefault();
      }
    }
  };
  p5.prototype.width = 0;
  p5.prototype.height = 0;
  p5.prototype.fullscreen = function (val) {
    if (typeof val === 'undefined') {
      return document.fullscreenElement || document.webkitFullscreenElement || document.mozFullScreenElement || document.msFullscreenElement;
    } else {
      if (val) {
        launchFullscreen(document.documentElement);
      } else {
        exitFullscreen();
      }
    }
  };
  p5.prototype.devicePixelScaling = function (val) {
    if (val) {
      if (typeof val === 'number') {
        this.pixelDensity = val;
      } else {
        this.pixelDensity = window.devicePixelRatio || 1;
      }
    } else {
      this.pixelDensity = 1;
    }
    this.resizeCanvas(this.width, this.height, true);
  };
  function launchFullscreen(element) {
    var enabled = document.fullscreenEnabled || document.webkitFullscreenEnabled || document.mozFullScreenEnabled || document.msFullscreenEnabled;
    if (!enabled) {
      throw new Error('Fullscreen not enabled in this browser.');
    }
    if (element.requestFullscreen) {
      element.requestFullscreen();
    } else if (element.mozRequestFullScreen) {
      element.mozRequestFullScreen();
    } else if (element.webkitRequestFullscreen) {
      element.webkitRequestFullscreen();
    } else if (element.msRequestFullscreen) {
      element.msRequestFullscreen();
    }
  }
  function exitFullscreen() {
    if (document.exitFullscreen) {
      document.exitFullscreen();
    } else if (document.mozCancelFullScreen) {
      document.mozCancelFullScreen();
    } else if (document.webkitExitFullscreen) {
      document.webkitExitFullscreen();
    } else if (document.msExitFullscreen) {
      document.msExitFullscreen();
    }
  }
  p5.prototype.getURL = function () {
    return location.href;
  };
  p5.prototype.getURLPath = function () {
    return location.pathname.split('/').filter(function (v) {
      return v !== '';
    });
  };
  p5.prototype.getURLParams = function () {
    var re = /[?&]([^&=]+)(?:[&=])([^&=]+)/gim;
    var m;
    var v = {};
    while ((m = re.exec(location.search)) != null) {
      if (m.index === re.lastIndex) {
        re.lastIndex++;
      }
      v[m[1]] = m[2];
    }
    return v;
  };
  return p5;
}({}, amdclean['core_core'], amdclean['core_constants']);
amdclean['image_image'] = function (require, core_core, core_constants) {
  'use strict';
  var p5 = core_core;
  var constants = core_constants;
  p5.prototype._imageMode = constants.CORNER;
  p5.prototype._tint = null;
  p5.prototype.createImage = function (width, height) {
    return new p5.Image(width, height);
  };
  var frames = [];
  p5.prototype.saveCanvas = function (_cnv, filename, extension) {
    if (!extension) {
      extension = p5.prototype._checkFileExtension(filename, extension)[1];
      if (extension === '') {
        extension = 'png';
      }
    }
    var cnv;
    if (_cnv) {
      cnv = _cnv;
    } else if (this._curElement && this._curElement.elt) {
      cnv = this._curElement.elt;
    }
    if (p5.prototype._isSafari()) {
      var aText = 'Hello, Safari user!\n';
      aText += 'Now capturing a screenshot...\n';
      aText += 'To save this image,\n';
      aText += 'go to File --> Save As.\n';
      alert(aText);
      window.location.href = cnv.toDataURL();
    } else {
      var mimeType;
      if (typeof extension === 'undefined') {
        extension = 'png';
        mimeType = 'image/png';
      } else {
        switch (extension) {
        case 'png':
          mimeType = 'image/png';
          break;
        case 'jpeg':
          mimeType = 'image/jpeg';
          break;
        case 'jpg':
          mimeType = 'image/jpeg';
          break;
        default:
          mimeType = 'image/png';
          break;
        }
      }
      var downloadMime = 'image/octet-stream';
      var imageData = cnv.toDataURL(mimeType);
      imageData = imageData.replace(mimeType, downloadMime);
      p5.prototype.downloadFile(imageData, filename, extension);
    }
  };
  p5.prototype.saveFrames = function (fName, ext, _duration, _fps, callback) {
    var duration = _duration || 3;
    duration = p5.prototype.constrain(duration, 0, 15);
    duration = duration * 1000;
    var fps = _fps || 15;
    fps = p5.prototype.constrain(fps, 0, 22);
    var count = 0;
    var makeFrame = p5.prototype._makeFrame;
    var cnv = this._curElement.elt;
    var frameFactory = setInterval(function () {
        makeFrame(fName + count, ext, cnv);
        count++;
      }, 1000 / fps);
    setTimeout(function () {
      clearInterval(frameFactory);
      if (callback) {
        callback(frames);
      } else {
        for (var i = 0; i < frames.length; i++) {
          var f = frames[i];
          p5.prototype.downloadFile(f.imageData, f.filename, f.ext);
        }
      }
      frames = [];
    }, duration + 0.01);
  };
  p5.prototype._makeFrame = function (filename, extension, _cnv) {
    var cnv;
    if (this) {
      cnv = this._curElement.elt;
    } else {
      cnv = _cnv;
    }
    var mimeType;
    if (!extension) {
      extension = 'png';
      mimeType = 'image/png';
    } else {
      switch (extension.toLowerCase()) {
      case 'png':
        mimeType = 'image/png';
        break;
      case 'jpeg':
        mimeType = 'image/jpeg';
        break;
      case 'jpg':
        mimeType = 'image/jpeg';
        break;
      default:
        mimeType = 'image/png';
        break;
      }
    }
    var downloadMime = 'image/octet-stream';
    var imageData = cnv.toDataURL(mimeType);
    imageData = imageData.replace(mimeType, downloadMime);
    var thisFrame = {};
    thisFrame.imageData = imageData;
    thisFrame.filename = filename;
    thisFrame.ext = extension;
    frames.push(thisFrame);
  };
  return p5;
}({}, amdclean['core_core'], amdclean['core_constants']);
amdclean['core_error_helpers'] = function (require, core_core) {
  'use strict';
  var p5 = core_core;
  var class2type = {};
  var toString = class2type.toString;
  var names = [
      'Boolean',
      'Number',
      'String',
      'Function',
      'Array',
      'Date',
      'RegExp',
      'Object',
      'Error'
    ];
  for (var n = 0; n < names.length; n++) {
    class2type['[object ' + names[n] + ']'] = names[n].toLowerCase();
  }
  var getType = function (obj) {
    if (obj == null) {
      return obj + '';
    }
    return typeof obj === 'object' || typeof obj === 'function' ? class2type[toString.call(obj)] || 'object' : typeof obj;
  };
  var isArray = Array.isArray || function (obj) {
      return getType(obj) === 'array';
    };
  var isNumeric = function (obj) {
    return !isArray(obj) && obj - parseFloat(obj) + 1 >= 0;
  };
  var numberTypes = [
      'Number',
      'Integer',
      'Number/Constant'
    ];
  function typeMatches(defType, argType, arg) {
    if (defType.match(/^p5\./)) {
      var parts = defType.split('.');
      return arg instanceof p5[parts[1]];
    }
    return defType === 'Boolean' || defType.toLowerCase() === argType || numberTypes.indexOf(defType) > -1 && isNumeric(arg);
  }
  var PARAM_COUNT = 0;
  var EMPTY_VAR = 1;
  var WRONG_TYPE = 2;
  var typeColors = [
      '#2D7BB6',
      '#EE9900',
      '#4DB200'
    ];
  function report(message, func, color) {
    if ('undefined' === getType(color)) {
      color = '#B40033';
    } else if (getType(color) === 'number') {
      color = typeColors[color];
    }
    console.log('%c> p5.js says: ' + message + '%c [http://p5js.org/reference/#p5/' + func + ']', 'background-color:' + color + ';color:#FFF;', 'background-color:transparent;color:' + color + ';');
  }
  p5.prototype._validateParameters = function (func, args, types) {
    if (!isArray(types[0])) {
      types = [types];
    }
    var diff = Math.abs(args.length - types[0].length);
    var message, tindex = 0;
    for (var i = 1, len = types.length; i < len; i++) {
      var d = Math.abs(args.length - types[i].length);
      if (d <= diff) {
        tindex = i;
        diff = d;
      }
    }
    var symbol = 'X';
    if (diff > 0) {
      message = 'You wrote ' + func + '(';
      if (args.length > 0) {
        message += symbol + (',' + symbol).repeat(args.length - 1);
      }
      message += '). ' + func + ' was expecting ' + types[tindex].length + ' parameters. Try ' + func + '(';
      if (types[tindex].length > 0) {
        message += symbol + (',' + symbol).repeat(types[tindex].length - 1);
      }
      message += ').';
      if (types.length > 1) {
        message += ' ' + func + ' takes different numbers of parameters ' + 'depending on what you want to do. Click this link to learn more: ';
      }
      report(message, func, PARAM_COUNT);
    }
    for (var format = 0; format < types.length; format++) {
      for (var p = 0; p < types[format].length && p < args.length; p++) {
        var defType = types[format][p];
        var argType = getType(args[p]);
        if ('undefined' === argType || null === argType) {
          report('It looks like ' + func + ' received an empty variable in spot #' + (p + 1) + '. If not intentional, this is often a problem with scope: ' + '[link to scope].', func, EMPTY_VAR);
        } else if (!typeMatches(defType, argType, args[p])) {
          message = func + ' was expecting a ' + defType.toLowerCase() + ' for parameter #' + (p + 1) + ', received ';
          message += 'string' === argType ? '"' + args[p] + '"' : args[p];
          message += ' instead.';
          if (types.length > 1) {
            message += ' ' + func + ' takes different numbers of parameters ' + 'depending on what you want to do. ' + 'Click this link to learn more:';
          }
          report(message, func, WRONG_TYPE);
        }
      }
    }
  };
  p5.prototype._testColors = function () {
    var str = 'A box of biscuits, a box of mixed biscuits and a biscuit mixer';
    report(str, 'println', '#ED225D');
    report(str, 'println', '#2D7BB6');
    report(str, 'println', '#EE9900');
    report(str, 'println', '#A67F59');
    report(str, 'println', '#704F21');
    report(str, 'println', '#1CC581');
    report(str, 'println', '#FF6625');
    report(str, 'println', '#79EB22');
    report(str, 'println', '#B40033');
    report(str, 'println', '#084B7F');
    report(str, 'println', '#945F00');
    report(str, 'println', '#6B441D');
    report(str, 'println', '#2E1B00');
    report(str, 'println', '#008851');
    report(str, 'println', '#C83C00');
    report(str, 'println', '#4DB200');
  };
  return p5;
}({}, amdclean['core_core']);
amdclean['image_loading_displaying'] = function (require, core_core, image_filters, core_canvas, core_constants, core_error_helpers) {
  'use strict';
  var p5 = core_core;
  var Filters = image_filters;
  var canvas = core_canvas;
  var constants = core_constants;
  p5.prototype.loadImage = function (path, successCallback, failureCallback) {
    var img = new Image();
    var pImg = new p5.Image(1, 1, this);
    img.onload = function () {
      pImg.width = pImg.canvas.width = img.width;
      pImg.height = pImg.canvas.height = img.height;
      pImg.canvas.getContext('2d').drawImage(img, 0, 0);
      if (typeof successCallback === 'function') {
        successCallback(pImg);
      }
    };
    img.onerror = function (e) {
      if (typeof failureCallback === 'function') {
        failureCallback(e);
      }
    };
    if (path.indexOf('data:image/') !== 0) {
      img.crossOrigin = 'Anonymous';
    }
    img.src = path;
    return pImg;
  };
  p5.prototype.image = function (img, x, y, width, height) {
    this._validateParameters('image', arguments, [
      [
        'p5.Image',
        'Number',
        'Number'
      ],
      [
        'p5.Image',
        'Number',
        'Number',
        'Number',
        'Number'
      ]
    ]);
    x = x || 0;
    y = y || 0;
    width = width || img.width;
    height = height || img.height;
    var vals = canvas.modeAdjust(x, y, width, height, this._imageMode);
    this._graphics.image(img, vals.x, vals.y, vals.w, vals.h);
  };
  p5.prototype.tint = function () {
    var c = this.color.apply(this, arguments);
    this._tint = c.rgba;
  };
  p5.prototype.noTint = function () {
    this._tint = null;
  };
  p5.prototype._getTintedImageCanvas = function (img) {
    if (!img.canvas) {
      return img;
    }
    var pixels = Filters._toPixels(img.canvas);
    var tmpCanvas = document.createElement('canvas');
    tmpCanvas.width = img.canvas.width;
    tmpCanvas.height = img.canvas.height;
    var tmpCtx = tmpCanvas.getContext('2d');
    var id = tmpCtx.createImageData(img.canvas.width, img.canvas.height);
    var newPixels = id.data;
    for (var i = 0; i < pixels.length; i += 4) {
      var r = pixels[i];
      var g = pixels[i + 1];
      var b = pixels[i + 2];
      var a = pixels[i + 3];
      newPixels[i] = r * this._tint[0] / 255;
      newPixels[i + 1] = g * this._tint[1] / 255;
      newPixels[i + 2] = b * this._tint[2] / 255;
      newPixels[i + 3] = a * this._tint[3] / 255;
    }
    tmpCtx.putImageData(id, 0, 0);
    return tmpCanvas;
  };
  p5.prototype.imageMode = function (m) {
    if (m === constants.CORNER || m === constants.CORNERS || m === constants.CENTER) {
      this._imageMode = m;
    }
  };
  return p5;
}({}, amdclean['core_core'], amdclean['image_filters'], amdclean['core_canvas'], amdclean['core_constants'], amdclean['core_error_helpers']);
amdclean['image_pixels'] = function (require, core_core, image_filters, color_p5Color) {
  'use strict';
  var p5 = core_core;
  var Filters = image_filters;
  p5.prototype.pixels = [];
  p5.prototype.blend = function () {
    this._graphics.blend.apply(this._graphics, arguments);
  };
  p5.prototype.copy = function () {
    p5.Graphics2D._copyHelper.apply(this, arguments);
  };
  p5.prototype.filter = function (operation, value) {
    Filters.apply(this.canvas, Filters[operation.toLowerCase()], value);
  };
  p5.prototype.get = function (x, y, w, h) {
    return this._graphics.get(x, y, w, h);
  };
  p5.prototype.loadPixels = function () {
    this._graphics.loadPixels();
  };
  p5.prototype.set = function (x, y, imgOrCol) {
    this._graphics.set(x, y, imgOrCol);
  };
  p5.prototype.updatePixels = function (x, y, w, h) {
    this._graphics.updatePixels(x, y, w, h);
  };
  return p5;
}({}, amdclean['core_core'], amdclean['image_filters'], amdclean['color_p5Color']);
!function (name, context, definition) {
  if (typeof module != 'undefined' && module.exports)
    module.exports = definition();
  else if (typeof define == 'function' && define.amd)
    define('reqwest', definition);
  else
    context[name] = definition();
}('reqwest', amdclean, function () {
  var win = window, doc = document, httpsRe = /^http/, protocolRe = /(^\w+):\/\//, twoHundo = /^(20\d|1223)$/, byTag = 'getElementsByTagName', readyState = 'readyState', contentType = 'Content-Type', requestedWith = 'X-Requested-With', head = doc[byTag]('head')[0], uniqid = 0, callbackPrefix = 'reqwest_' + +new Date(), lastValue, xmlHttpRequest = 'XMLHttpRequest', xDomainRequest = 'XDomainRequest', noop = function () {
    }, isArray = typeof Array.isArray == 'function' ? Array.isArray : function (a) {
      return a instanceof Array;
    }, defaultHeaders = {
      'contentType': 'application/x-www-form-urlencoded',
      'requestedWith': xmlHttpRequest,
      'accept': {
        '*': 'text/javascript, text/html, application/xml, text/xml, */*',
        'xml': 'application/xml, text/xml',
        'html': 'text/html',
        'text': 'text/plain',
        'json': 'application/json, text/javascript',
        'js': 'application/javascript, text/javascript'
      }
    }, xhr = function (o) {
      if (o['crossOrigin'] === true) {
        var xhr = win[xmlHttpRequest] ? new XMLHttpRequest() : null;
        if (xhr && 'withCredentials' in xhr) {
          return xhr;
        } else if (win[xDomainRequest]) {
          return new XDomainRequest();
        } else {
          throw new Error('Browser does not support cross-origin requests');
        }
      } else if (win[xmlHttpRequest]) {
        return new XMLHttpRequest();
      } else {
        return new ActiveXObject('Microsoft.XMLHTTP');
      }
    }, globalSetupOptions = {
      dataFilter: function (data) {
        return data;
      }
    };
  function succeed(r) {
    var protocol = protocolRe.exec(r.url);
    protocol = protocol && protocol[1] || window.location.protocol;
    return httpsRe.test(protocol) ? twoHundo.test(r.request.status) : !!r.request.response;
  }
  function handleReadyState(r, success, error) {
    return function () {
      if (r._aborted)
        return error(r.request);
      if (r._timedOut)
        return error(r.request, 'Request is aborted: timeout');
      if (r.request && r.request[readyState] == 4) {
        r.request.onreadystatechange = noop;
        if (succeed(r))
          success(r.request);
        else
          error(r.request);
      }
    };
  }
  function setHeaders(http, o) {
    var headers = o['headers'] || {}, h;
    headers['Accept'] = headers['Accept'] || defaultHeaders['accept'][o['type']] || defaultHeaders['accept']['*'];
    var isAFormData = typeof FormData === 'function' && o['data'] instanceof FormData;
    if (!o['crossOrigin'] && !headers[requestedWith])
      headers[requestedWith] = defaultHeaders['requestedWith'];
    if (!headers[contentType] && !isAFormData)
      headers[contentType] = o['contentType'] || defaultHeaders['contentType'];
    for (h in headers)
      headers.hasOwnProperty(h) && 'setRequestHeader' in http && http.setRequestHeader(h, headers[h]);
  }
  function setCredentials(http, o) {
    if (typeof o['withCredentials'] !== 'undefined' && typeof http.withCredentials !== 'undefined') {
      http.withCredentials = !!o['withCredentials'];
    }
  }
  function generalCallback(data) {
    lastValue = data;
  }
  function urlappend(url, s) {
    return url + (/\?/.test(url) ? '&' : '?') + s;
  }
  function handleJsonp(o, fn, err, url) {
    var reqId = uniqid++, cbkey = o['jsonpCallback'] || 'callback', cbval = o['jsonpCallbackName'] || reqwest.getcallbackPrefix(reqId), cbreg = new RegExp('((^|\\?|&)' + cbkey + ')=([^&]+)'), match = url.match(cbreg), script = doc.createElement('script'), loaded = 0, isIE10 = navigator.userAgent.indexOf('MSIE 10.0') !== -1;
    if (match) {
      if (match[3] === '?') {
        url = url.replace(cbreg, '$1=' + cbval);
      } else {
        cbval = match[3];
      }
    } else {
      url = urlappend(url, cbkey + '=' + cbval);
    }
    win[cbval] = generalCallback;
    script.type = 'text/javascript';
    script.src = url;
    script.async = true;
    if (typeof script.onreadystatechange !== 'undefined' && !isIE10) {
      script.htmlFor = script.id = '_reqwest_' + reqId;
    }
    script.onload = script.onreadystatechange = function () {
      if (script[readyState] && script[readyState] !== 'complete' && script[readyState] !== 'loaded' || loaded) {
        return false;
      }
      script.onload = script.onreadystatechange = null;
      script.onclick && script.onclick();
      fn(lastValue);
      lastValue = undefined;
      head.removeChild(script);
      loaded = 1;
    };
    head.appendChild(script);
    return {
      abort: function () {
        script.onload = script.onreadystatechange = null;
        err({}, 'Request is aborted: timeout', {});
        lastValue = undefined;
        head.removeChild(script);
        loaded = 1;
      }
    };
  }
  function getRequest(fn, err) {
    var o = this.o, method = (o['method'] || 'GET').toUpperCase(), url = typeof o === 'string' ? o : o['url'], data = o['processData'] !== false && o['data'] && typeof o['data'] !== 'string' ? reqwest.toQueryString(o['data']) : o['data'] || null, http, sendWait = false;
    if ((o['type'] == 'jsonp' || method == 'GET') && data) {
      url = urlappend(url, data);
      data = null;
    }
    if (o['type'] == 'jsonp')
      return handleJsonp(o, fn, err, url);
    http = o.xhr && o.xhr(o) || xhr(o);
    http.open(method, url, o['async'] === false ? false : true);
    setHeaders(http, o);
    setCredentials(http, o);
    if (win[xDomainRequest] && http instanceof win[xDomainRequest]) {
      http.onload = fn;
      http.onerror = err;
      http.onprogress = function () {
      };
      sendWait = true;
    } else {
      http.onreadystatechange = handleReadyState(this, fn, err);
    }
    o['before'] && o['before'](http);
    if (sendWait) {
      setTimeout(function () {
        http.send(data);
      }, 200);
    } else {
      http.send(data);
    }
    return http;
  }
  function Reqwest(o, fn) {
    this.o = o;
    this.fn = fn;
    init.apply(this, arguments);
  }
  function setType(header) {
    if (header.match('json'))
      return 'json';
    if (header.match('javascript'))
      return 'js';
    if (header.match('text'))
      return 'html';
    if (header.match('xml'))
      return 'xml';
  }
  function init(o, fn) {
    this.url = typeof o == 'string' ? o : o['url'];
    this.timeout = null;
    this._fulfilled = false;
    this._successHandler = function () {
    };
    this._fulfillmentHandlers = [];
    this._errorHandlers = [];
    this._completeHandlers = [];
    this._erred = false;
    this._responseArgs = {};
    var self = this;
    fn = fn || function () {
    };
    if (o['timeout']) {
      this.timeout = setTimeout(function () {
        timedOut();
      }, o['timeout']);
    }
    if (o['success']) {
      this._successHandler = function () {
        o['success'].apply(o, arguments);
      };
    }
    if (o['error']) {
      this._errorHandlers.push(function () {
        o['error'].apply(o, arguments);
      });
    }
    if (o['complete']) {
      this._completeHandlers.push(function () {
        o['complete'].apply(o, arguments);
      });
    }
    function complete(resp) {
      o['timeout'] && clearTimeout(self.timeout);
      self.timeout = null;
      while (self._completeHandlers.length > 0) {
        self._completeHandlers.shift()(resp);
      }
    }
    function success(resp) {
      var type = o['type'] || resp && setType(resp.getResponseHeader('Content-Type'));
      resp = type !== 'jsonp' ? self.request : resp;
      var filteredResponse = globalSetupOptions.dataFilter(resp.responseText, type), r = filteredResponse;
      try {
        resp.responseText = r;
      } catch (e) {
      }
      if (r) {
        switch (type) {
        case 'json':
          try {
            resp = win.JSON ? win.JSON.parse(r) : eval('(' + r + ')');
          } catch (err) {
            return error(resp, 'Could not parse JSON in response', err);
          }
          break;
        case 'js':
          resp = eval(r);
          break;
        case 'html':
          resp = r;
          break;
        case 'xml':
          resp = resp.responseXML && resp.responseXML.parseError && resp.responseXML.parseError.errorCode && resp.responseXML.parseError.reason ? null : resp.responseXML;
          break;
        }
      }
      self._responseArgs.resp = resp;
      self._fulfilled = true;
      fn(resp);
      self._successHandler(resp);
      while (self._fulfillmentHandlers.length > 0) {
        resp = self._fulfillmentHandlers.shift()(resp);
      }
      complete(resp);
    }
    function timedOut() {
      self._timedOut = true;
      self.request.abort();
    }
    function error(resp, msg, t) {
      resp = self.request;
      self._responseArgs.resp = resp;
      self._responseArgs.msg = msg;
      self._responseArgs.t = t;
      self._erred = true;
      while (self._errorHandlers.length > 0) {
        self._errorHandlers.shift()(resp, msg, t);
      }
      complete(resp);
    }
    this.request = getRequest.call(this, success, error);
  }
  Reqwest.prototype = {
    abort: function () {
      this._aborted = true;
      this.request.abort();
    },
    retry: function () {
      init.call(this, this.o, this.fn);
    },
    then: function (success, fail) {
      success = success || function () {
      };
      fail = fail || function () {
      };
      if (this._fulfilled) {
        this._responseArgs.resp = success(this._responseArgs.resp);
      } else if (this._erred) {
        fail(this._responseArgs.resp, this._responseArgs.msg, this._responseArgs.t);
      } else {
        this._fulfillmentHandlers.push(success);
        this._errorHandlers.push(fail);
      }
      return this;
    },
    always: function (fn) {
      if (this._fulfilled || this._erred) {
        fn(this._responseArgs.resp);
      } else {
        this._completeHandlers.push(fn);
      }
      return this;
    },
    fail: function (fn) {
      if (this._erred) {
        fn(this._responseArgs.resp, this._responseArgs.msg, this._responseArgs.t);
      } else {
        this._errorHandlers.push(fn);
      }
      return this;
    },
    'catch': function (fn) {
      return this.fail(fn);
    }
  };
  function reqwest(o, fn) {
    return new Reqwest(o, fn);
  }
  function normalize(s) {
    return s ? s.replace(/\r?\n/g, '\r\n') : '';
  }
  function serial(el, cb) {
    var n = el.name, t = el.tagName.toLowerCase(), optCb = function (o) {
        if (o && !o['disabled'])
          cb(n, normalize(o['attributes']['value'] && o['attributes']['value']['specified'] ? o['value'] : o['text']));
      }, ch, ra, val, i;
    if (el.disabled || !n)
      return;
    switch (t) {
    case 'input':
      if (!/reset|button|image|file/i.test(el.type)) {
        ch = /checkbox/i.test(el.type);
        ra = /radio/i.test(el.type);
        val = el.value;
        (!(ch || ra) || el.checked) && cb(n, normalize(ch && val === '' ? 'on' : val));
      }
      break;
    case 'textarea':
      cb(n, normalize(el.value));
      break;
    case 'select':
      if (el.type.toLowerCase() === 'select-one') {
        optCb(el.selectedIndex >= 0 ? el.options[el.selectedIndex] : null);
      } else {
        for (i = 0; el.length && i < el.length; i++) {
          el.options[i].selected && optCb(el.options[i]);
        }
      }
      break;
    }
  }
  function eachFormElement() {
    var cb = this, e, i, serializeSubtags = function (e, tags) {
        var i, j, fa;
        for (i = 0; i < tags.length; i++) {
          fa = e[byTag](tags[i]);
          for (j = 0; j < fa.length; j++)
            serial(fa[j], cb);
        }
      };
    for (i = 0; i < arguments.length; i++) {
      e = arguments[i];
      if (/input|select|textarea/i.test(e.tagName))
        serial(e, cb);
      serializeSubtags(e, [
        'input',
        'select',
        'textarea'
      ]);
    }
  }
  function serializeQueryString() {
    return reqwest.toQueryString(reqwest.serializeArray.apply(null, arguments));
  }
  function serializeHash() {
    var hash = {};
    eachFormElement.apply(function (name, value) {
      if (name in hash) {
        hash[name] && !isArray(hash[name]) && (hash[name] = [hash[name]]);
        hash[name].push(value);
      } else
        hash[name] = value;
    }, arguments);
    return hash;
  }
  reqwest.serializeArray = function () {
    var arr = [];
    eachFormElement.apply(function (name, value) {
      arr.push({
        name: name,
        value: value
      });
    }, arguments);
    return arr;
  };
  reqwest.serialize = function () {
    if (arguments.length === 0)
      return '';
    var opt, fn, args = Array.prototype.slice.call(arguments, 0);
    opt = args.pop();
    opt && opt.nodeType && args.push(opt) && (opt = null);
    opt && (opt = opt.type);
    if (opt == 'map')
      fn = serializeHash;
    else if (opt == 'array')
      fn = reqwest.serializeArray;
    else
      fn = serializeQueryString;
    return fn.apply(null, args);
  };
  reqwest.toQueryString = function (o, trad) {
    var prefix, i, traditional = trad || false, s = [], enc = encodeURIComponent, add = function (key, value) {
        value = 'function' === typeof value ? value() : value == null ? '' : value;
        s[s.length] = enc(key) + '=' + enc(value);
      };
    if (isArray(o)) {
      for (i = 0; o && i < o.length; i++)
        add(o[i]['name'], o[i]['value']);
    } else {
      for (prefix in o) {
        if (o.hasOwnProperty(prefix))
          buildParams(prefix, o[prefix], traditional, add);
      }
    }
    return s.join('&').replace(/%20/g, '+');
  };
  function buildParams(prefix, obj, traditional, add) {
    var name, i, v, rbracket = /\[\]$/;
    if (isArray(obj)) {
      for (i = 0; obj && i < obj.length; i++) {
        v = obj[i];
        if (traditional || rbracket.test(prefix)) {
          add(prefix, v);
        } else {
          buildParams(prefix + '[' + (typeof v === 'object' ? i : '') + ']', v, traditional, add);
        }
      }
    } else if (obj && obj.toString() === '[object Object]') {
      for (name in obj) {
        buildParams(prefix + '[' + name + ']', obj[name], traditional, add);
      }
    } else {
      add(prefix, obj);
    }
  }
  reqwest.getcallbackPrefix = function () {
    return callbackPrefix;
  };
  reqwest.compat = function (o, fn) {
    if (o) {
      o['type'] && (o['method'] = o['type']) && delete o['type'];
      o['dataType'] && (o['type'] = o['dataType']);
      o['jsonpCallback'] && (o['jsonpCallbackName'] = o['jsonpCallback']) && delete o['jsonpCallback'];
      o['jsonp'] && (o['jsonpCallback'] = o['jsonp']);
    }
    return new Reqwest(o, fn);
  };
  reqwest.ajaxSetup = function (options) {
    options = options || {};
    for (var k in options) {
      globalSetupOptions[k] = options[k];
    }
  };
  return reqwest;
});
amdclean['io_files'] = function (require, core_core, reqwest) {
  'use strict';
  var p5 = core_core;
  var reqwest = reqwest;
  p5.prototype.loadFont = function (path, callback) {
    var p5Font = new p5.Font(this);
    opentype.load(path, function (err, font) {
      if (err) {
        throw Error(err);
      }
      p5Font.font = font;
      if (typeof callback !== 'undefined') {
        callback(p5Font);
      }
    });
    return p5Font;
  };
  p5.prototype.createInput = function () {
    throw 'not yet implemented';
  };
  p5.prototype.createReader = function () {
    throw 'not yet implemented';
  };
  p5.prototype.loadBytes = function () {
    throw 'not yet implemented';
  };
  p5.prototype.loadJSON = function () {
    var path = arguments[0];
    var callback = arguments[1];
    var ret = [];
    var t = 'json';
    if (typeof arguments[2] === 'string') {
      if (arguments[2] === 'jsonp' || arguments[2] === 'json') {
        t = arguments[2];
      }
    }
    reqwest({
      url: path,
      type: t,
      crossOrigin: true
    }).then(function (resp) {
      for (var k in resp) {
        ret[k] = resp[k];
      }
      if (typeof callback !== 'undefined') {
        callback(resp);
      }
    });
    return ret;
  };
  p5.prototype.loadStrings = function (path, callback) {
    var ret = [];
    var req = new XMLHttpRequest();
    req.open('GET', path, true);
    req.onreadystatechange = function () {
      if (req.readyState === 4 && (req.status === 200 || req.status === 0)) {
        var arr = req.responseText.match(/[^\r\n]+/g);
        for (var k in arr) {
          ret[k] = arr[k];
        }
        if (typeof callback !== 'undefined') {
          callback(ret);
        }
      }
    };
    req.send(null);
    return ret;
  };
  p5.prototype.loadTable = function (path) {
    var callback = null;
    var options = [];
    var header = false;
    var sep = ',';
    var separatorSet = false;
    for (var i = 1; i < arguments.length; i++) {
      if (typeof arguments[i] === 'function') {
        callback = arguments[i];
      } else if (typeof arguments[i] === 'string') {
        options.push(arguments[i]);
        if (arguments[i] === 'header') {
          header = true;
        }
        if (arguments[i] === 'csv') {
          if (separatorSet) {
            throw new Error('Cannot set multiple separator types.');
          } else {
            sep = ',';
            separatorSet = true;
          }
        } else if (arguments[i] === 'tsv') {
          if (separatorSet) {
            throw new Error('Cannot set multiple separator types.');
          } else {
            sep = '\t';
            separatorSet = true;
          }
        }
      }
    }
    var t = new p5.Table();
    reqwest({
      url: path,
      crossOrigin: true,
      type: 'csv'
    }).then(function (resp) {
      resp = resp.responseText;
      var state = {};
      var PRE_TOKEN = 0, MID_TOKEN = 1, POST_TOKEN = 2, POST_RECORD = 4;
      var QUOTE = '"', CR = '\r', LF = '\n';
      var records = [];
      var offset = 0;
      var currentRecord = null;
      var currentChar;
      var recordBegin = function () {
        state.escaped = false;
        currentRecord = [];
        tokenBegin();
      };
      var recordEnd = function () {
        state.currentState = POST_RECORD;
        records.push(currentRecord);
        currentRecord = null;
      };
      var tokenBegin = function () {
        state.currentState = PRE_TOKEN;
        state.token = '';
      };
      var tokenEnd = function () {
        currentRecord.push(state.token);
        tokenBegin();
      };
      while (true) {
        currentChar = resp[offset++];
        if (currentChar == null) {
          if (state.escaped) {
            throw new Error('Unclosed quote in file.');
          }
          if (currentRecord) {
            tokenEnd();
            recordEnd();
            break;
          }
        }
        if (currentRecord === null) {
          recordBegin();
        }
        if (state.currentState === PRE_TOKEN) {
          if (currentChar === QUOTE) {
            state.escaped = true;
            state.currentState = MID_TOKEN;
            continue;
          }
          state.currentState = MID_TOKEN;
        }
        if (state.currentState === MID_TOKEN && state.escaped) {
          if (currentChar === QUOTE) {
            if (resp[offset] === QUOTE) {
              state.token += QUOTE;
              offset++;
            } else {
              state.escaped = false;
              state.currentState = POST_TOKEN;
            }
          } else {
            state.token += currentChar;
          }
          continue;
        }
        if (currentChar === CR) {
          if (resp[offset] === LF) {
            offset++;
          }
          tokenEnd();
          recordEnd();
        } else if (currentChar === LF) {
          tokenEnd();
          recordEnd();
        } else if (currentChar === sep) {
          tokenEnd();
        } else if (state.currentState === MID_TOKEN) {
          state.token += currentChar;
        }
      }
      if (header) {
        t.columns = records.shift();
      } else {
        for (i = 0; i < records.length; i++) {
          t.columns[i] = i.toString();
        }
      }
      var row;
      for (i = 0; i < records.length; i++) {
        if (i === records.length - 1 && records[i].length === 1) {
          if (records[i][0] === 'undefined') {
            break;
          }
        }
        row = new p5.TableRow();
        row.arr = records[i];
        row.obj = makeObject(records[i], t.columns);
        t.addRow(row);
      }
      if (callback !== null) {
        callback(t);
      }
    }).fail(function (err, msg) {
      if (typeof callback !== 'undefined') {
        callback(false);
      }
    });
    return t;
  };
  function makeObject(row, headers) {
    var ret = {};
    headers = headers || [];
    if (typeof headers === 'undefined') {
      for (var j = 0; j < row.length; j++) {
        headers[j.toString()] = j;
      }
    }
    for (var i = 0; i < headers.length; i++) {
      var key = headers[i];
      var val = row[i];
      ret[key] = val;
    }
    return ret;
  }
  p5.prototype.loadXML = function (path, callback) {
    var ret = document.implementation.createDocument(null, null);
    reqwest({
      url: path,
      type: 'xml',
      crossOrigin: true
    }).then(function (resp) {
      var x = resp.documentElement;
      ret.appendChild(x);
      if (typeof callback !== 'undefined') {
        callback(resp);
      }
    });
    return ret;
  };
  p5.prototype.parseXML = function () {
    throw 'not yet implemented';
  };
  p5.prototype.selectFolder = function () {
    throw 'not yet implemented';
  };
  p5.prototype.selectInput = function () {
    throw 'not yet implemented';
  };
  p5.prototype.httpGet = function () {
    var args = Array.prototype.slice.call(arguments);
    args.push('GET');
    p5.prototype.httpDo.apply(this, args);
  };
  p5.prototype.httpPost = function () {
    var args = Array.prototype.slice.call(arguments);
    args.push('POST');
    p5.prototype.httpDo.apply(this, args);
  };
  p5.prototype.httpDo = function () {
    var method = 'GET';
    var path = arguments[0];
    var data = {};
    var type = '';
    var callback;
    for (var i = 1; i < arguments.length; i++) {
      var a = arguments[i];
      if (typeof a === 'string') {
        if (a === 'GET' || a === 'POST' || a === 'PUT') {
          method = a;
        } else {
          type = a;
        }
      } else if (typeof a === 'object') {
        data = a;
      } else if (typeof a === 'function') {
        callback = a;
      }
    }
    if (type === '') {
      if (path.indexOf('json') !== -1) {
        type = 'json';
      } else if (path.indexOf('xml') !== -1) {
        type = 'xml';
      } else {
        type = 'text';
      }
    }
    reqwest({
      url: path,
      method: method,
      data: data,
      type: type,
      crossOrigin: true,
      success: function (resp) {
        if (typeof callback !== 'undefined') {
          if (type === 'text') {
            callback(resp.response);
          } else {
            callback(resp);
          }
        }
      }
    });
  };
  window.URL = window.URL || window.webkitURL;
  p5.prototype._pWriters = [];
  p5.prototype.beginRaw = function () {
    throw 'not yet implemented';
  };
  p5.prototype.beginRecord = function () {
    throw 'not yet implemented';
  };
  p5.prototype.createOutput = function () {
    throw 'not yet implemented';
  };
  p5.prototype.createWriter = function (name, extension) {
    var newPW;
    for (var i in p5.prototype._pWriters) {
      if (p5.prototype._pWriters[i].name === name) {
        newPW = new p5.PrintWriter(name + window.millis(), extension);
        p5.prototype._pWriters.push(newPW);
        return newPW;
      }
    }
    newPW = new p5.PrintWriter(name, extension);
    p5.prototype._pWriters.push(newPW);
    return newPW;
  };
  p5.prototype.endRaw = function () {
    throw 'not yet implemented';
  };
  p5.prototype.endRecord = function () {
    throw 'not yet implemented';
  };
  p5.PrintWriter = function (filename, extension) {
    var self = this;
    this.name = filename;
    this.content = '';
    this.print = function (data) {
      this.content += data;
    };
    this.println = function (data) {
      this.content += data + '\n';
    };
    this.flush = function () {
      this.content = '';
    };
    this.close = function () {
      var arr = [];
      arr.push(this.content);
      p5.prototype.writeFile(arr, filename, extension);
      for (var i in p5.prototype._pWriters) {
        if (p5.prototype._pWriters[i].name === this.name) {
          p5.prototype._pWriters.splice(i, 1);
        }
      }
      self.flush();
      self = {};
    };
  };
  p5.prototype.saveBytes = function () {
    throw 'not yet implemented';
  };
  p5.prototype.save = function (object, _filename, _options) {
    var args = arguments;
    var cnv = this._curElement.elt;
    if (args.length === 0) {
      p5.prototype.saveCanvas(cnv);
      return;
    } else if (args[0] instanceof p5.Graphics) {
      p5.prototype.saveCanvas(args[0].elt, args[1], args[2]);
      return;
    } else if (args.length === 1 && typeof args[0] === 'string') {
      p5.prototype.saveCanvas(cnv, args[0]);
    } else {
      var extension = _checkFileExtension(args[1], args[2])[1];
      switch (extension) {
      case 'json':
        p5.prototype.saveJSON(args[0], args[1], args[2]);
        return;
      case 'txt':
        p5.prototype.saveStrings(args[0], args[1], args[2]);
        return;
      default:
        if (args[0] instanceof Array) {
          p5.prototype.saveStrings(args[0], args[1], args[2]);
        } else if (args[0] instanceof p5.Table) {
          p5.prototype.saveTable(args[0], args[1], args[2], args[3]);
        } else if (args[0] instanceof p5.Image) {
          p5.prototype.saveCanvas(args[0].canvas, args[1]);
        } else if (args[0] instanceof p5.SoundFile) {
          p5.prototype.saveSound(args[0], args[1], args[2], args[3]);
        }
      }
    }
  };
  p5.prototype.saveJSON = function (json, filename, opt) {
    var stringify;
    if (opt) {
      stringify = JSON.stringify(json);
    } else {
      stringify = JSON.stringify(json, undefined, 2);
    }
    console.log(stringify);
    this.saveStrings(stringify.split('\n'), filename, 'json');
  };
  p5.prototype.saveJSONObject = p5.prototype.saveJSON;
  p5.prototype.saveJSONArray = p5.prototype.saveJSON;
  p5.prototype.saveStream = function () {
    throw 'not yet implemented';
  };
  p5.prototype.saveStrings = function (list, filename, extension) {
    var ext = extension || 'txt';
    var pWriter = this.createWriter(filename, ext);
    for (var i in list) {
      if (i < list.length - 1) {
        pWriter.println(list[i]);
      } else {
        pWriter.print(list[i]);
      }
    }
    pWriter.close();
    pWriter.flush();
  };
  p5.prototype.saveXML = function () {
    throw 'not yet implemented';
  };
  p5.prototype.selectOutput = function () {
    throw 'not yet implemented';
  };
  p5.prototype.saveTable = function (table, filename, options) {
    var pWriter = this.createWriter(filename, options);
    var header = table.columns;
    var sep = ',';
    if (options === 'tsv') {
      sep = '\t';
    }
    if (options !== 'html') {
      if (header[0] !== '0') {
        for (var h = 0; h < header.length; h++) {
          if (h < header.length - 1) {
            pWriter.print(header[h] + sep);
          } else {
            pWriter.println(header[h]);
          }
        }
      }
      for (var i = 0; i < table.rows.length; i++) {
        var j;
        for (j = 0; j < table.rows[i].arr.length; j++) {
          if (j < table.rows[i].arr.length - 1) {
            pWriter.print(table.rows[i].arr[j] + sep);
          } else if (i < table.rows.length - 1) {
            pWriter.println(table.rows[i].arr[j]);
          } else {
            pWriter.print(table.rows[i].arr[j]);
          }
        }
      }
    } else {
      pWriter.println('<html>');
      pWriter.println('<head>');
      var str = '  <meta http-equiv="content-type" content';
      str += '="text/html;charset=utf-8" />';
      pWriter.println(str);
      pWriter.println('</head>');
      pWriter.println('<body>');
      pWriter.println('  <table>');
      if (header[0] !== '0') {
        pWriter.println('    <tr>');
        for (var k = 0; k < header.length; k++) {
          var e = escapeHelper(header[k]);
          pWriter.println('      <td>' + e);
          pWriter.println('      </td>');
        }
        pWriter.println('    </tr>');
      }
      for (var row = 0; row < table.rows.length; row++) {
        pWriter.println('    <tr>');
        for (var col = 0; col < table.columns.length; col++) {
          var entry = table.rows[row].getString(col);
          var htmlEntry = escapeHelper(entry);
          pWriter.println('      <td>' + htmlEntry);
          pWriter.println('      </td>');
        }
        pWriter.println('    </tr>');
      }
      pWriter.println('  </table>');
      pWriter.println('</body>');
      pWriter.print('</html>');
    }
    pWriter.close();
    pWriter.flush();
  };
  var escapeHelper = function (content) {
    return content.replace(/&/g, '&amp;').replace(/</g, '&lt;').replace(/>/g, '&gt;').replace(/"/g, '&quot;').replace(/'/g, '&#039;');
  };
  p5.prototype.writeFile = function (dataToDownload, filename, extension) {
    var type = 'application/octet-stream';
    if (p5.prototype._isSafari()) {
      type = 'text/plain';
    }
    var blob = new Blob(dataToDownload, { 'type': type });
    var href = window.URL.createObjectURL(blob);
    p5.prototype.downloadFile(href, filename, extension);
  };
  p5.prototype.downloadFile = function (href, fName, extension) {
    var fx = _checkFileExtension(fName, extension);
    var filename = fx[0];
    var ext = fx[1];
    var a = document.createElement('a');
    a.href = href;
    a.download = filename;
    a.onclick = destroyClickedElement;
    a.style.display = 'none';
    document.body.appendChild(a);
    if (p5.prototype._isSafari()) {
      var aText = 'Hello, Safari user! To download this file...\n';
      aText += '1. Go to File --> Save As.\n';
      aText += '2. Choose "Page Source" as the Format.\n';
      aText += '3. Name it with this extension: ."' + ext + '"';
      alert(aText);
    }
    a.click();
    href = null;
  };
  function _checkFileExtension(filename, extension) {
    if (!extension || extension === true || extension === 'true') {
      extension = '';
    }
    if (!filename) {
      filename = 'untitled';
    }
    var ext = '';
    if (filename && filename.indexOf('.') > -1) {
      ext = filename.split('.').pop();
    }
    if (extension) {
      if (ext !== extension) {
        ext = extension;
        filename = filename + '.' + ext;
      }
    }
    return [
      filename,
      ext
    ];
  }
  p5.prototype._checkFileExtension = _checkFileExtension;
  p5.prototype._isSafari = function () {
    var x = Object.prototype.toString.call(window.HTMLElement);
    return x.indexOf('Constructor') > 0;
  };
  function destroyClickedElement(event) {
    document.body.removeChild(event.target);
  }
  return p5;
}({}, amdclean['core_core'], amdclean['reqwest']);
amdclean['events_keyboard'] = function (require, core_core) {
  'use strict';
  var p5 = core_core;
  var downKeys = {};
  p5.prototype.isKeyPressed = false;
  p5.prototype.keyIsPressed = false;
  p5.prototype.key = '';
  p5.prototype.keyCode = 0;
  p5.prototype._onkeydown = function (e) {
    this._setProperty('isKeyPressed', true);
    this._setProperty('keyIsPressed', true);
    this._setProperty('keyCode', e.which);
    downKeys[e.which] = true;
    var key = String.fromCharCode(e.which);
    if (!key) {
      key = e.which;
    }
    this._setProperty('key', key);
    var keyPressed = this.keyPressed || window.keyPressed;
    if (typeof keyPressed === 'function' && !e.charCode) {
      var executeDefault = keyPressed(e);
      if (executeDefault === false) {
        e.preventDefault();
      }
    }
  };
  p5.prototype._onkeyup = function (e) {
    var keyReleased = this.keyReleased || window.keyReleased;
    this._setProperty('isKeyPressed', false);
    this._setProperty('keyIsPressed', false);
    downKeys[e.which] = false;
    var key = String.fromCharCode(e.which);
    if (!key) {
      key = e.which;
    }
    this._setProperty('key', key);
    this._setProperty('keyCode', e.which);
    if (typeof keyReleased === 'function') {
      var executeDefault = keyReleased(e);
      if (executeDefault === false) {
        e.preventDefault();
      }
    }
  };
  p5.prototype._onkeypress = function (e) {
    this._setProperty('keyCode', e.which);
    this._setProperty('key', String.fromCharCode(e.which));
    var keyTyped = this.keyTyped || window.keyTyped;
    if (typeof keyTyped === 'function') {
      var executeDefault = keyTyped(e);
      if (executeDefault === false) {
        e.preventDefault();
      }
    }
  };
  p5.prototype._onblur = function (e) {
    downKeys = {};
  };
  p5.prototype.keyIsDown = function (code) {
    return downKeys[code];
  };
  return p5;
}({}, amdclean['core_core']);
amdclean['events_acceleration'] = function (require, core_core) {
  'use strict';
  var p5 = core_core;
  p5.prototype.deviceOrientation = undefined;
  p5.prototype.accelerationX = 0;
  p5.prototype.accelerationY = 0;
  p5.prototype.accelerationZ = 0;
  p5.prototype.pAccelerationX = 0;
  p5.prototype.pAccelerationY = 0;
  p5.prototype.pAccelerationZ = 0;
  p5.prototype._updatePAccelerations = function () {
    this._setProperty('pAccelerationX', this.accelerationX);
    this._setProperty('pAccelerationY', this.accelerationY);
    this._setProperty('pAccelerationZ', this.accelerationZ);
  };
  var move_threshold = 0.5;
  p5.prototype.setMoveThreshold = function (val) {
    if (typeof val === 'number') {
      move_threshold = val;
    }
  };
  var old_max_axis = '';
  var new_max_axis = '';
  p5.prototype._ondeviceorientation = function (e) {
    this._setProperty('accelerationX', e.beta);
    this._setProperty('accelerationY', e.gamma);
    this._setProperty('accelerationZ', e.alpha);
    this._handleMotion();
  };
  p5.prototype._ondevicemotion = function (e) {
    this._setProperty('accelerationX', e.acceleration.x * 2);
    this._setProperty('accelerationY', e.acceleration.y * 2);
    this._setProperty('accelerationZ', e.acceleration.z * 2);
    this._handleMotion();
  };
  p5.prototype._onMozOrientation = function (e) {
    this._setProperty('accelerationX', e.x);
    this._setProperty('accelerationY', e.y);
    this._setProperty('accelerationZ', e.z);
    this._handleMotion();
  };
  p5.prototype._handleMotion = function () {
    if (window.orientation === 90 || window.orientation === -90) {
      this._setProperty('deviceOrientation', 'landscape');
    } else if (window.orientation === 0) {
      this._setProperty('deviceOrientation', 'portrait');
    } else if (window.orientation === undefined) {
      this._setProperty('deviceOrientation', 'undefined');
    }
    var onDeviceMove = this.onDeviceMove || window.onDeviceMove;
    if (typeof onDeviceMove === 'function') {
      if (Math.abs(this.accelerationX - this.pAccelerationX) > move_threshold || Math.abs(this.accelerationY - this.pAccelerationY) > move_threshold || Math.abs(this.accelerationZ - this.pAccelerationZ) > move_threshold) {
        onDeviceMove();
      }
    }
    var onDeviceTurn = this.onDeviceTurn || window.onDeviceTurn;
    if (typeof onDeviceTurn === 'function') {
      var max_val = 0;
      if (Math.abs(this.accelerationX) > max_val) {
        max_val = this.accelerationX;
        new_max_axis = 'x';
      }
      if (Math.abs(this.accelerationY) > max_val) {
        max_val = this.accelerationY;
        new_max_axis = 'y';
      }
      if (Math.abs(this.accelerationZ) > max_val) {
        new_max_axis = 'z';
      }
      if (old_max_axis !== '' && old_max_axis !== new_max_axis) {
        onDeviceTurn(new_max_axis);
      }
      old_max_axis = new_max_axis;
    }
  };
  return p5;
}({}, amdclean['core_core']);
amdclean['events_mouse'] = function (require, core_core, core_constants) {
  'use strict';
  var p5 = core_core;
  var constants = core_constants;
  p5.prototype.mouseX = 0;
  p5.prototype.mouseY = 0;
  p5.prototype.pmouseX = 0;
  p5.prototype.pmouseY = 0;
  p5.prototype.winMouseX = 0;
  p5.prototype.winMouseY = 0;
  p5.prototype.pwinMouseX = 0;
  p5.prototype.pwinMouseY = 0;
  p5.prototype.mouseButton = 0;
  p5.prototype.mouseIsPressed = false;
  p5.prototype.isMousePressed = false;
  p5.prototype._updateMouseCoords = function (e) {
    if (e.type === 'touchstart' || e.type === 'touchmove' || e.type === 'touchend') {
      this._setProperty('mouseX', this.touchX);
      this._setProperty('mouseY', this.touchY);
    } else {
      if (this._curElement !== null) {
        var mousePos = getMousePos(this._curElement.elt, e);
        this._setProperty('mouseX', mousePos.x);
        this._setProperty('mouseY', mousePos.y);
      }
    }
    this._setProperty('winMouseX', e.pageX);
    this._setProperty('winMouseY', e.pageY);
  };
  p5.prototype._updatePMouseCoords = function (e) {
    this._setProperty('pmouseX', this.mouseX);
    this._setProperty('pmouseY', this.mouseY);
    this._setProperty('pwinMouseX', this.winMouseX);
    this._setProperty('pwinMouseY', this.winMouseY);
  };
  function getMousePos(canvas, evt) {
    var rect = canvas.getBoundingClientRect();
    return {
      x: evt.clientX - rect.left,
      y: evt.clientY - rect.top
    };
  }
  p5.prototype._setMouseButton = function (e) {
    if (e.button === 1) {
      this._setProperty('mouseButton', constants.CENTER);
    } else if (e.button === 2) {
      this._setProperty('mouseButton', constants.RIGHT);
    } else {
      this._setProperty('mouseButton', constants.LEFT);
      if (e.type === 'touchstart' || e.type === 'touchmove') {
        this._setProperty('mouseX', this.touchX);
        this._setProperty('mouseY', this.touchY);
      }
    }
  };
  p5.prototype._onmousemove = function (e) {
    var context = this._isGlobal ? window : this;
    var executeDefault;
    this._updateMouseCoords(e);
    if (!this.isMousePressed) {
      if (typeof context.mouseMoved === 'function') {
        executeDefault = context.mouseMoved(e);
        if (executeDefault === false) {
          e.preventDefault();
        }
      }
    } else {
      if (typeof context.mouseDragged === 'function') {
        executeDefault = context.mouseDragged(e);
        if (executeDefault === false) {
          e.preventDefault();
        }
      } else if (typeof context.touchMoved === 'function') {
        executeDefault = context.touchMoved(e);
        if (executeDefault === false) {
          e.preventDefault();
        }
        this._updateTouchCoords(e);
      }
    }
  };
  p5.prototype._onmousedown = function (e) {
    var context = this._isGlobal ? window : this;
    var executeDefault;
    this._setProperty('isMousePressed', true);
    this._setProperty('mouseIsPressed', true);
    this._setMouseButton(e);
    this._updateMouseCoords(e);
    if (typeof context.mousePressed === 'function') {
      executeDefault = context.mousePressed(e);
      if (executeDefault === false) {
        e.preventDefault();
      }
    } else if (typeof context.touchStarted === 'function') {
      executeDefault = context.touchStarted(e);
      if (executeDefault === false) {
        e.preventDefault();
      }
      this._updateTouchCoords(e);
    }
  };
  p5.prototype._onmouseup = function (e) {
    var context = this._isGlobal ? window : this;
    var executeDefault;
    this._setProperty('isMousePressed', false);
    this._setProperty('mouseIsPressed', false);
    if (typeof context.mouseReleased === 'function') {
      executeDefault = context.mouseReleased(e);
      if (executeDefault === false) {
        e.preventDefault();
      }
    } else if (typeof context.touchEnded === 'function') {
      executeDefault = context.touchEnded(e);
      if (executeDefault === false) {
        e.preventDefault();
      }
      this._updateTouchCoords(e);
    }
  };
  p5.prototype._onclick = function (e) {
    var context = this._isGlobal ? window : this;
    if (typeof context.mouseClicked === 'function') {
      var executeDefault = context.mouseClicked(e);
      if (executeDefault === false) {
        e.preventDefault();
      }
    }
  };
  p5.prototype._onmousewheel = p5.prototype._onDOMMouseScroll = function (e) {
    var context = this._isGlobal ? window : this;
    if (typeof context.mouseWheel === 'function') {
      e.delta = Math.max(-1, Math.min(1, e.wheelDelta || -e.detail));
      var executeDefault = context.mouseWheel(e);
      if (executeDefault === false) {
        e.preventDefault();
      }
    }
  };
  return p5;
}({}, amdclean['core_core'], amdclean['core_constants']);
amdclean['utilities_time_date'] = function (require, core_core) {
  'use strict';
  var p5 = core_core;
  p5.prototype.day = function () {
    return new Date().getDate();
  };
  p5.prototype.hour = function () {
    return new Date().getHours();
  };
  p5.prototype.minute = function () {
    return new Date().getMinutes();
  };
  p5.prototype.millis = function () {
    return window.performance.now();
  };
  p5.prototype.month = function () {
    return new Date().getMonth() + 1;
  };
  p5.prototype.second = function () {
    return new Date().getSeconds();
  };
  p5.prototype.year = function () {
    return new Date().getFullYear();
  };
  return p5;
}({}, amdclean['core_core']);
amdclean['events_touch'] = function (require, core_core) {
  'use strict';
  var p5 = core_core;
  p5.prototype.touchX = 0;
  p5.prototype.touchY = 0;
  p5.prototype.ptouchX = 0;
  p5.prototype.ptouchY = 0;
  p5.prototype.touches = [];
  p5.prototype.touchIsDown = false;
  p5.prototype._updateTouchCoords = function (e) {
    if (e.type === 'mousedown' || e.type === 'mousemove' || e.type === 'mouseup') {
      this._setProperty('touchX', this.mouseX);
      this._setProperty('touchY', this.mouseY);
    } else {
      var touchPos = getTouchPos(this._curElement.elt, e, 0);
      this._setProperty('touchX', touchPos.x);
      this._setProperty('touchY', touchPos.y);
      var touches = [];
      for (var i = 0; i < e.touches.length; i++) {
        var pos = getTouchPos(this._curElement.elt, e, i);
        touches[i] = {
          x: pos.x,
          y: pos.y
        };
      }
      this._setProperty('touches', touches);
    }
  };
  p5.prototype._updatePTouchCoords = function () {
    this._setProperty('ptouchX', this.touchX);
    this._setProperty('ptouchY', this.touchY);
  };
  function getTouchPos(canvas, e, i) {
    i = i || 0;
    var rect = canvas.getBoundingClientRect();
    var touch = e.touches[i] || e.changedTouches[i];
    return {
      x: touch.clientX - rect.left,
      y: touch.clientY - rect.top
    };
  }
  p5.prototype._ontouchstart = function (e) {
    var context = this._isGlobal ? window : this;
    var executeDefault;
    this._updateTouchCoords(e);
    this._setProperty('touchIsDown', true);
    if (typeof context.touchStarted === 'function') {
      executeDefault = context.touchStarted(e);
      if (executeDefault === false) {
        e.preventDefault();
      }
    } else if (typeof context.mousePressed === 'function') {
      executeDefault = context.mousePressed(e);
      if (executeDefault === false) {
        e.preventDefault();
      }
    }
  };
  p5.prototype._ontouchmove = function (e) {
    var context = this._isGlobal ? window : this;
    var executeDefault;
    this._updateTouchCoords(e);
    if (typeof context.touchMoved === 'function') {
      executeDefault = context.touchMoved(e);
      if (executeDefault === false) {
        e.preventDefault();
      }
    } else if (typeof context.mouseDragged === 'function') {
      executeDefault = context.mouseDragged(e);
      if (executeDefault === false) {
        e.preventDefault();
      }
      this._updateMouseCoords(e);
    }
  };
  p5.prototype._ontouchend = function (e) {
    this._updateTouchCoords(e);
    if (this.touches.length === 0) {
      this._setProperty('touchIsDown', false);
    }
    var context = this._isGlobal ? window : this;
    var executeDefault;
    if (typeof context.touchEnded === 'function') {
      executeDefault = context.touchEnded(e);
      if (executeDefault === false) {
        e.preventDefault();
      }
    } else if (typeof context.mouseReleased === 'function') {
      executeDefault = context.mouseReleased(e);
      if (executeDefault === false) {
        e.preventDefault();
      }
      this._updateMouseCoords(e);
    }
  };
  return p5;
}({}, amdclean['core_core']);
amdclean['math_math'] = function (require, core_core) {
  'use strict';
  var p5 = core_core;
  p5.prototype.createVector = function (x, y, z) {
    if (this instanceof p5) {
      return new p5.Vector(this, arguments);
    } else {
      return new p5.Vector(x, y, z);
    }
  };
  return p5;
}({}, amdclean['core_core']);
amdclean['math_calculation'] = function (require, core_core) {
  'use strict';
  var p5 = core_core;
  p5.prototype.abs = Math.abs;
  p5.prototype.ceil = Math.ceil;
  p5.prototype.constrain = function (n, low, high) {
    return Math.max(Math.min(n, high), low);
  };
  p5.prototype.dist = function (x1, y1, x2, y2) {
    return Math.sqrt((x2 - x1) * (x2 - x1) + (y2 - y1) * (y2 - y1));
  };
  p5.prototype.exp = Math.exp;
  p5.prototype.floor = Math.floor;
  p5.prototype.lerp = function (start, stop, amt) {
    return amt * (stop - start) + start;
  };
  p5.prototype.log = Math.log;
  p5.prototype.mag = function (x, y) {
    return Math.sqrt(x * x + y * y);
  };
  p5.prototype.map = function (n, start1, stop1, start2, stop2) {
    return (n - start1) / (stop1 - start1) * (stop2 - start2) + start2;
  };
  p5.prototype.max = function () {
    if (arguments[0] instanceof Array) {
      return Math.max.apply(null, arguments[0]);
    } else {
      return Math.max.apply(null, arguments);
    }
  };
  p5.prototype.min = function () {
    if (arguments[0] instanceof Array) {
      return Math.min.apply(null, arguments[0]);
    } else {
      return Math.min.apply(null, arguments);
    }
  };
  p5.prototype.norm = function (n, start, stop) {
    return this.map(n, start, stop, 0, 1);
  };
  p5.prototype.pow = Math.pow;
  p5.prototype.round = Math.round;
  p5.prototype.sq = function (n) {
    return n * n;
  };
  p5.prototype.sqrt = Math.sqrt;
  return p5;
}({}, amdclean['core_core']);
amdclean['math_random'] = function (require, core_core) {
  'use strict';
  var p5 = core_core;
  var seeded = false;
  var lcg = function () {
      var m = 4294967296, a = 1664525, c = 1013904223, seed, z;
      return {
        setSeed: function (val) {
          z = seed = (val == null ? Math.random() * m : val) >>> 0;
        },
        getSeed: function () {
          return seed;
        },
        rand: function () {
          z = (a * z + c) % m;
          return z / m;
        }
      };
    }();
  p5.prototype.randomSeed = function (seed) {
    lcg.setSeed(seed);
    seeded = true;
  };
  p5.prototype.random = function (min, max) {
    var rand;
    if (seeded) {
      rand = lcg.rand();
    } else {
      rand = Math.random();
    }
    if (arguments.length === 0) {
      return rand;
    } else if (arguments.length === 1) {
      return rand * min;
    } else {
      if (min > max) {
        var tmp = min;
        min = max;
        max = tmp;
      }
      return rand * (max - min) + min;
    }
  };
  var y2;
  var previous = false;
  p5.prototype.randomGaussian = function (mean, sd) {
    var y1, x1, x2, w;
    if (previous) {
      y1 = y2;
      previous = false;
    } else {
      do {
        x1 = this.random(2) - 1;
        x2 = this.random(2) - 1;
        w = x1 * x1 + x2 * x2;
      } while (w >= 1);
      w = Math.sqrt(-2 * Math.log(w) / w);
      y1 = x1 * w;
      y2 = x2 * w;
      previous = true;
    }
    var m = mean || 0;
    var s = sd || 1;
    return y1 * s + m;
  };
  return p5;
}({}, amdclean['core_core']);
amdclean['math_noise'] = function (require, core_core) {
  'use strict';
  var p5 = core_core;
  var PERLIN_YWRAPB = 4;
  var PERLIN_YWRAP = 1 << PERLIN_YWRAPB;
  var PERLIN_ZWRAPB = 8;
  var PERLIN_ZWRAP = 1 << PERLIN_ZWRAPB;
  var PERLIN_SIZE = 4095;
  var perlin_octaves = 4;
  var perlin_amp_falloff = 0.5;
  var SINCOS_PRECISION = 0.5;
  var SINCOS_LENGTH = Math.floor(360 / SINCOS_PRECISION);
  var sinLUT = new Array(SINCOS_LENGTH);
  var cosLUT = new Array(SINCOS_LENGTH);
  var DEG_TO_RAD = Math.PI / 180;
  for (var i = 0; i < SINCOS_LENGTH; i++) {
    sinLUT[i] = Math.sin(i * DEG_TO_RAD * SINCOS_PRECISION);
    cosLUT[i] = Math.cos(i * DEG_TO_RAD * SINCOS_PRECISION);
  }
  var perlin_PI = SINCOS_LENGTH;
  perlin_PI >>= 1;
  var perlin;
  p5.prototype.noise = function (x, y, z) {
    y = y || 0;
    z = z || 0;
    if (perlin == null) {
      perlin = new Array(PERLIN_SIZE + 1);
      for (var i = 0; i < PERLIN_SIZE + 1; i++) {
        perlin[i] = Math.random();
      }
    }
    if (x < 0) {
      x = -x;
    }
    if (y < 0) {
      y = -y;
    }
    if (z < 0) {
      z = -z;
    }
    var xi = Math.floor(x), yi = Math.floor(y), zi = Math.floor(z);
    var xf = x - xi;
    var yf = y - yi;
    var zf = z - zi;
    var rxf, ryf;
    var r = 0;
    var ampl = 0.5;
    var n1, n2, n3;
    var noise_fsc = function (i) {
      return 0.5 * (1 - cosLUT[Math.floor(i * perlin_PI) % SINCOS_LENGTH]);
    };
    for (var o = 0; o < perlin_octaves; o++) {
      var of = xi + (yi << PERLIN_YWRAPB) + (zi << PERLIN_ZWRAPB);
      rxf = noise_fsc(xf);
      ryf = noise_fsc(yf);
      n1 = perlin[of & PERLIN_SIZE];
      n1 += rxf * (perlin[of + 1 & PERLIN_SIZE] - n1);
      n2 = perlin[of + PERLIN_YWRAP & PERLIN_SIZE];
      n2 += rxf * (perlin[of + PERLIN_YWRAP + 1 & PERLIN_SIZE] - n2);
      n1 += ryf * (n2 - n1);
      of += PERLIN_ZWRAP;
      n2 = perlin[of & PERLIN_SIZE];
      n2 += rxf * (perlin[of + 1 & PERLIN_SIZE] - n2);
      n3 = perlin[of + PERLIN_YWRAP & PERLIN_SIZE];
      n3 += rxf * (perlin[of + PERLIN_YWRAP + 1 & PERLIN_SIZE] - n3);
      n2 += ryf * (n3 - n2);
      n1 += noise_fsc(zf) * (n2 - n1);
      r += n1 * ampl;
      ampl *= perlin_amp_falloff;
      xi <<= 1;
      xf *= 2;
      yi <<= 1;
      yf *= 2;
      zi <<= 1;
      zf *= 2;
      if (xf >= 1) {
        xi++;
        xf--;
      }
      if (yf >= 1) {
        yi++;
        yf--;
      }
      if (zf >= 1) {
        zi++;
        zf--;
      }
    }
    return r;
  };
  p5.prototype.noiseDetail = function (lod, falloff) {
    if (lod > 0) {
      perlin_octaves = lod;
    }
    if (falloff > 0) {
      perlin_amp_falloff = falloff;
    }
  };
  p5.prototype.noiseSeed = function (seed) {
    var lcg = function () {
        var m = 4294967296, a = 1664525, c = 1013904223, seed, z;
        return {
          setSeed: function (val) {
            z = seed = (val == null ? Math.random() * m : val) >>> 0;
          },
          getSeed: function () {
            return seed;
          },
          rand: function () {
            z = (a * z + c) % m;
            return z / m;
          }
        };
      }();
    lcg.setSeed(seed);
    perlin = new Array(PERLIN_SIZE + 1);
    for (var i = 0; i < PERLIN_SIZE + 1; i++) {
      perlin[i] = lcg.rand();
    }
  };
  return p5;
}({}, amdclean['core_core']);
amdclean['math_trigonometry'] = function (require, core_core, math_polargeometry, core_constants) {
  'use strict';
  var p5 = core_core;
  var polarGeometry = math_polargeometry;
  var constants = core_constants;
  p5.prototype._angleMode = constants.RADIANS;
  p5.prototype.acos = function (ratio) {
    if (this._angleMode === constants.RADIANS) {
      return Math.acos(ratio);
    } else {
      return polarGeometry.radiansToDegrees(Math.acos(ratio));
    }
  };
  p5.prototype.asin = function (ratio) {
    if (this._angleMode === constants.RADIANS) {
      return Math.asin(ratio);
    } else {
      return polarGeometry.radiansToDegrees(Math.asin(ratio));
    }
  };
  p5.prototype.atan = function (ratio) {
    if (this._angleMode === constants.RADIANS) {
      return Math.atan(ratio);
    } else {
      return polarGeometry.radiansToDegrees(Math.atan(ratio));
    }
  };
  p5.prototype.atan2 = function (y, x) {
    if (this._angleMode === constants.RADIANS) {
      return Math.atan2(y, x);
    } else {
      return polarGeometry.radiansToDegrees(Math.atan2(y, x));
    }
  };
  p5.prototype.cos = function (angle) {
    if (this._angleMode === constants.RADIANS) {
      return Math.cos(angle);
    } else {
      return Math.cos(this.radians(angle));
    }
  };
  p5.prototype.sin = function (angle) {
    if (this._angleMode === constants.RADIANS) {
      return Math.sin(angle);
    } else {
      return Math.sin(this.radians(angle));
    }
  };
  p5.prototype.tan = function (angle) {
    if (this._angleMode === constants.RADIANS) {
      return Math.tan(angle);
    } else {
      return Math.tan(this.radians(angle));
    }
  };
  p5.prototype.degrees = function (angle) {
    return polarGeometry.radiansToDegrees(angle);
  };
  p5.prototype.radians = function (angle) {
    return polarGeometry.degreesToRadians(angle);
  };
  p5.prototype.angleMode = function (mode) {
    if (mode === constants.DEGREES || mode === constants.RADIANS) {
      this._angleMode = mode;
    }
  };
  return p5;
}({}, amdclean['core_core'], amdclean['math_polargeometry'], amdclean['core_constants']);
amdclean['core_rendering'] = function (require, core_core, core_constants, core_p5Graphics2D, _3d_p5Graphics3D) {
  var p5 = core_core;
  var constants = core_constants;
  p5.prototype.createCanvas = function (w, h, renderer) {
    var r = renderer || constants.P2D;
    var isDefault, c;
    if (arguments[3]) {
      isDefault = typeof arguments[3] === 'boolean' ? arguments[3] : false;
    }
    if (r === constants.WEBGL) {
      c = document.getElementById('defaultCanvas');
      if (c) {
        c.parentNode.removeChild(c);
      }
      c = document.createElement('canvas');
      c.id = 'defaultCanvas';
    } else {
      if (isDefault) {
        c = document.createElement('canvas');
        c.id = 'defaultCanvas';
      } else {
        c = this.canvas;
      }
    }
    if (!this._setupDone) {
      c.className += ' p5_hidden';
      c.style.visibility = 'hidden';
    }
    if (this._userNode) {
      this._userNode.appendChild(c);
    } else {
      document.body.appendChild(c);
    }
    if (r === constants.WEBGL) {
      if (!this._defaultGraphics) {
        this._setProperty('_graphics', new p5.Graphics3D(c, this, true));
        this._defaultGraphics = this._graphics;
        this._elements.push(this._defaultGraphics);
      }
    } else {
      if (!this._defaultGraphics) {
        this._setProperty('_graphics', new p5.Graphics2D(c, this, true));
        this._defaultGraphics = this._graphics;
        this._elements.push(this._defaultGraphics);
      }
    }
    this._defaultGraphics.resize(w, h);
    this._defaultGraphics._applyDefaults();
    return this._defaultGraphics;
  };
  p5.prototype.resizeCanvas = function (w, h, noRedraw) {
    if (this._graphics) {
      this._graphics.resize(w, h);
      this._graphics._applyDefaults();
      if (!noRedraw) {
        this.redraw();
      }
    }
  };
  p5.prototype.noCanvas = function () {
    if (this.canvas) {
      this.canvas.parentNode.removeChild(this.canvas);
    }
  };
  p5.prototype.createGraphics = function (w, h, renderer) {
    if (renderer === constants.WEBGL) {
      return this._createGraphics3D(w, h);
    } else {
      return this._createGraphics2D(w, h);
    }
  };
  p5.prototype._createGraphics2D = function (w, h) {
    var c = document.createElement('canvas');
    var node = this._userNode || document.body;
    node.appendChild(c);
    var pg = new p5.Graphics2D(c, this, false);
    this._elements.push(pg);
    for (var p in p5.prototype) {
      if (!pg[p]) {
        if (typeof p5.prototype[p] === 'function') {
          pg[p] = p5.prototype[p].bind(pg);
        } else {
          pg[p] = p5.prototype[p];
        }
      }
    }
    pg.resize(w, h);
    pg._applyDefaults();
    return pg;
  };
  p5.prototype._createGraphics3D = function (w, h) {
    var c = document.createElement('canvas');
    var node = this._userNode || document.body;
    node.appendChild(c);
    var pg = new p5.Graphics3D(c, this, false);
    this._elements.push(pg);
    for (var p in p5.prototype) {
      if (!pg.hasOwnProperty(p)) {
        if (typeof p5.prototype[p] === 'function') {
          pg[p] = p5.prototype[p].bind(pg);
        } else {
          pg[p] = p5.prototype[p];
        }
      }
    }
    pg.resize(w, h);
    pg._applyDefaults();
    return pg;
  };
  p5.prototype.blendMode = function (mode) {
    if (mode === constants.BLEND || mode === constants.DARKEST || mode === constants.LIGHTEST || mode === constants.DIFFERENCE || mode === constants.MULTIPLY || mode === constants.EXCLUSION || mode === constants.SCREEN || mode === constants.REPLACE || mode === constants.OVERLAY || mode === constants.HARD_LIGHT || mode === constants.SOFT_LIGHT || mode === constants.DODGE || mode === constants.BURN || mode === constants.ADD || mode === constants.NORMAL) {
      this._graphics.blendMode(mode);
    } else {
      throw new Error('Mode ' + mode + ' not recognized.');
    }
  };
  return p5;
}({}, amdclean['core_core'], amdclean['core_constants'], amdclean['core_p5Graphics2D'], amdclean['_3d_p5Graphics3D']);
amdclean['core_2d_primitives'] = function (require, core_core, core_constants, core_error_helpers) {
  'use strict';
  var p5 = core_core;
  var constants = core_constants;
  var EPSILON = 0.00001;
  p5.prototype._createArc = function (radius, startAngle, endAngle) {
    var twoPI = Math.PI * 2;
    var curves = [];
    var piOverTwo = Math.PI / 2;
    var sgn = startAngle < endAngle ? 1 : -1;
    var a1 = startAngle;
    var totalAngle = Math.min(twoPI, Math.abs(endAngle - startAngle));
    while (totalAngle > EPSILON) {
      var a2 = a1 + sgn * Math.min(totalAngle, piOverTwo);
      curves.push(this._createSmallArc(radius, a1, a2));
      totalAngle -= Math.abs(a2 - a1);
      a1 = a2;
    }
    return curves;
  };
  p5.prototype._createSmallArc = function (r, a1, a2) {
    var a = (a2 - a1) / 2;
    var x4 = r * Math.cos(a);
    var y4 = r * Math.sin(a);
    var x1 = x4;
    var y1 = -y4;
    var k = 0.5522847498;
    var f = k * Math.tan(a);
    var x2 = x1 + f * y4;
    var y2 = y1 + f * x4;
    var x3 = x2;
    var y3 = -y2;
    var ar = a + a1;
    var cos_ar = Math.cos(ar);
    var sin_ar = Math.sin(ar);
    return {
      x1: r * Math.cos(a1),
      y1: r * Math.sin(a1),
      x2: x2 * cos_ar - y2 * sin_ar,
      y2: x2 * sin_ar + y2 * cos_ar,
      x3: x3 * cos_ar - y3 * sin_ar,
      y3: x3 * sin_ar + y3 * cos_ar,
      x4: r * Math.cos(a2),
      y4: r * Math.sin(a2)
    };
  };
  p5.prototype.arc = function (x, y, width, height, start, stop, mode) {
    if (!this._doStroke && !this._doFill) {
      return this;
    }
    if (this._angleMode === constants.DEGREES) {
      start = this.radians(start);
      stop = this.radians(stop);
    }
    var curves = this._createArc(1, start, stop);
    this._graphics.arc(x, y, width, height, start, stop, mode, curves);
    return this;
  };
  p5.prototype.ellipse = function (x, y, w, h) {
    this._validateParameters('ellipse', arguments, [
      'Number',
      'Number',
      'Number',
      'Number'
    ]);
    if (!this._doStroke && !this._doFill) {
      return this;
    }
    w = Math.abs(w);
    h = Math.abs(h);
    this._graphics.ellipse(x, y, w, h);
    return this;
  };
  p5.prototype.line = function () {
    this._validateParameters('line', arguments, [
      [
        'Number',
        'Number',
        'Number',
        'Number'
      ],
      [
        'Number',
        'Number',
        'Number',
        'Number',
        'Number',
        'Number'
      ]
    ]);
    if (!this._doStroke) {
      return this;
    }
    if (this._graphics.isP3D) {
      this._graphics.line(arguments[0], arguments[1], arguments[2], arguments[3], arguments[4], arguments[5]);
    } else {
      this._graphics.line(arguments[0], arguments[1], arguments[2], arguments[3]);
    }
  };
  p5.prototype.point = function (x, y) {
    this._validateParameters('point', arguments, [
      'Number',
      'Number'
    ]);
    if (!this._doStroke) {
      return this;
    }
    this._graphics.point(x, y);
    return this;
  };
  p5.prototype.quad = function (x1, y1, x2, y2, x3, y3, x4, y4) {
    this._validateParameters('quad', arguments, [
      'Number',
      'Number',
      'Number',
      'Number',
      'Number',
      'Number',
      'Number',
      'Number'
    ]);
    if (!this._doStroke && !this._doFill) {
      return this;
    }
    this._graphics.quad(x1, y1, x2, y2, x3, y3, x4, y4);
    return this;
  };
  p5.prototype.rect = function (x, y, w, h, tl, tr, br, bl) {
    this._validateParameters('rect', arguments, [
      [
        'Number',
        'Number',
        'Number',
        'Number'
      ],
      [
        'Number',
        'Number',
        'Number',
        'Number',
        'Number'
      ],
      [
        'Number',
        'Number',
        'Number',
        'Number',
        'Number',
        'Number',
        'Number',
        'Number',
        'Number'
      ]
    ]);
    if (!this._doStroke && !this._doFill) {
      return;
    }
    this._graphics.rect(x, y, w, h, tl, tr, br, bl);
    return this;
  };
  p5.prototype.triangle = function (x1, y1, x2, y2, x3, y3) {
    this._validateParameters('triangle', arguments, [
      'Number',
      'Number',
      'Number',
      'Number',
      'Number',
      'Number'
    ]);
    if (!this._doStroke && !this._doFill) {
      return this;
    }
    this._graphics.triangle(x1, y1, x2, y2, x3, y3);
    return this;
  };
  return p5;
}({}, amdclean['core_core'], amdclean['core_constants'], amdclean['core_error_helpers']);
amdclean['_3d_3d_primitives'] = function (require, core_core) {
  'use strict';
  var p5 = core_core;
  p5.prototype.Geometry3D = function () {
    this.vertices = [];
    this.faces = [];
    this.faceNormals = [];
    this.uvs = [];
  };
  p5.prototype.plane = function (width, height, detailX, detailY) {
    p5.prototype.Geometry3D.call(this);
    width = width || 1;
    height = height || 1;
    detailX = detailX || 1;
    detailY = detailY || 1;
    for (var y = 0; y <= detailY; y++) {
      var t = y / detailY;
      for (var x = 0; x <= detailX; x++) {
        var s = x / detailX;
        this.vertices.push([
          2 * width * s - width,
          2 * height * t - height,
          0
        ]);
        this.uvs.push([
          s,
          t
        ]);
        this.faceNormals.push([
          0,
          0,
          1
        ]);
        if (x < detailX && y < detailY) {
          var i = x + y * (detailX + 1);
          this.faces.push([
            i,
            i + 1,
            i + detailX + 1
          ]);
          this.faces.push([
            i + detailX + 1,
            i + 1,
            i + detailX + 2
          ]);
        }
      }
    }
    var vertices = verticesArray(this.faces, this.vertices);
    this._graphics.drawGeometry(vertices);
    return this;
  };
  p5.prototype.cube = function (width, height, depth, detailX, detailY, detailZ) {
    p5.prototype.Geometry3D.call(this);
    width = width || 1;
    height = height || 1;
    depth = depth || 1;
    detailX = detailX || 1;
    detailY = detailY || 1;
    detailZ = detailZ || 1;
    for (var y1 = 0; y1 <= detailY; y1++) {
      var t1 = y1 / detailY;
      for (var x1 = 0; x1 <= detailX; x1++) {
        var s1 = x1 / detailX;
        this.vertices.push([
          2 * width * s1 - width,
          2 * height * t1 - height,
          depth / 2
        ]);
        this.uvs.push([
          s1,
          t1
        ]);
        this.faceNormals.push([
          0,
          0,
          1
        ]);
        if (x1 < detailX && y1 < detailY) {
          var i1 = x1 + y1 * (detailX + 1);
          this.faces.push([
            i1,
            i1 + 1,
            i1 + detailX + 1
          ]);
          this.faces.push([
            i1 + detailX + 1,
            i1 + 1,
            i1 + detailX + 2
          ]);
        }
      }
    }
    for (var y2 = 0; y2 <= detailY; y2++) {
      var t2 = y2 / detailY;
      for (var x2 = 0; x2 <= detailX; x2++) {
        var s2 = x2 / detailX;
        this.vertices.push([
          2 * width * s2 - width,
          2 * height * t2 - height,
          -depth / 2
        ]);
        this.uvs.push([
          s2,
          t2
        ]);
        this.faceNormals.push([
          0,
          0,
          -1
        ]);
        if (x2 < detailX && y2 < detailY) {
          var i2 = x2 + y2 * (detailX + 1);
          this.faces.push([
            i2,
            i2 + 1,
            i2 + detailX + 1
          ]);
          this.faces.push([
            i2 + detailX + 1,
            i2 + 1,
            i2 + detailX + 2
          ]);
        }
      }
    }
    var vertices = verticesArray(this.faces, this.vertices);
    this._graphics.drawGeometry(vertices);
    return this;
  };
  p5.prototype.sphere = function (radius, detailX, detailY, detalZ) {
    p5.prototype.Geometry3D.call(this);
    radius = radius || 6;
    detailX = detailX || 1;
    detailY = detailY || 1;
    var vertices = verticesArray(this.faces, this.vertices);
    this._graphics.drawGeometry(vertices);
    return this;
  };
  function verticesArray(faces, vertices) {
    var output = [];
    faces.forEach(function (face) {
      face.forEach(function (index) {
        vertices[index].forEach(function (vertex) {
          output.push(vertex);
        });
      });
    });
    return output;
  }
  return p5;
}({}, amdclean['core_core']);
amdclean['core_attributes'] = function (require, core_core, core_constants) {
  'use strict';
  var p5 = core_core;
  var constants = core_constants;
  p5.prototype._rectMode = constants.CORNER;
  p5.prototype._ellipseMode = constants.CENTER;
  p5.prototype.ellipseMode = function (m) {
    if (m === constants.CORNER || m === constants.CORNERS || m === constants.RADIUS || m === constants.CENTER) {
      this._ellipseMode = m;
    }
    return this;
  };
  p5.prototype.noSmooth = function () {
    this._graphics.noSmooth();
    return this;
  };
  p5.prototype.rectMode = function (m) {
    if (m === constants.CORNER || m === constants.CORNERS || m === constants.RADIUS || m === constants.CENTER) {
      this._rectMode = m;
    }
    return this;
  };
  p5.prototype.smooth = function () {
    this._graphics.smooth();
    return this;
  };
  p5.prototype.strokeCap = function (cap) {
    if (cap === constants.ROUND || cap === constants.SQUARE || cap === constants.PROJECT) {
      this._graphics.strokeCap(cap);
    }
    return this;
  };
  p5.prototype.strokeJoin = function (join) {
    if (join === constants.ROUND || join === constants.BEVEL || join === constants.MITER) {
      this._graphics.strokeJoin(join);
    }
    return this;
  };
  p5.prototype.strokeWeight = function (w) {
    this._graphics.strokeWeight(w);
    return this;
  };
  return p5;
}({}, amdclean['core_core'], amdclean['core_constants']);
amdclean['core_curves'] = function (require, core_core, core_error_helpers) {
  'use strict';
  var p5 = core_core;
  var bezierDetail = 20;
  var curveDetail = 20;
  p5.prototype._curveTightness = 0;
  p5.prototype.bezier = function (x1, y1, x2, y2, x3, y3, x4, y4) {
    this._validateParameters('bezier', arguments, [
      'Number',
      'Number',
      'Number',
      'Number',
      'Number',
      'Number',
      'Number',
      'Number'
    ]);
    if (!this._doStroke) {
      return this;
    }
    this._graphics.bezier(x1, y1, x2, y2, x3, y3, x4, y4);
    return this;
  };
  p5.prototype.bezierDetail = function (d) {
    bezierDetail = d;
    return this;
  };
  p5.prototype.bezierPoint = function (a, b, c, d, t) {
    var adjustedT = 1 - t;
    return Math.pow(adjustedT, 3) * a + 3 * Math.pow(adjustedT, 2) * t * b + 3 * adjustedT * Math.pow(t, 2) * c + Math.pow(t, 3) * d;
  };
  p5.prototype.bezierTangent = function (a, b, c, d, t) {
    var adjustedT = 1 - t;
    return 3 * d * Math.pow(t, 2) - 3 * c * Math.pow(t, 2) + 6 * c * adjustedT * t - 6 * b * adjustedT * t + 3 * b * Math.pow(adjustedT, 2) - 3 * a * Math.pow(adjustedT, 2);
  };
  p5.prototype.curve = function (x1, y1, x2, y2, x3, y3, x4, y4) {
    this._validateParameters('curve', arguments, [
      'Number',
      'Number',
      'Number',
      'Number',
      'Number',
      'Number',
      'Number',
      'Number'
    ]);
    if (!this._doStroke) {
      return;
    }
    this._graphics.curve(x1, y1, x2, y2, x3, y3, x4, y4);
    return this;
  };
  p5.prototype.curveDetail = function (d) {
    curveDetail = d;
    return this;
  };
  p5.prototype.curveTightness = function (t) {
    this._setProperty('_curveTightness', t);
  };
  p5.prototype.curvePoint = function (a, b, c, d, t) {
    var t3 = t * t * t, t2 = t * t, f1 = -0.5 * t3 + t2 - 0.5 * t, f2 = 1.5 * t3 - 2.5 * t2 + 1, f3 = -1.5 * t3 + 2 * t2 + 0.5 * t, f4 = 0.5 * t3 - 0.5 * t2;
    return a * f1 + b * f2 + c * f3 + d * f4;
  };
  p5.prototype.curveTangent = function (a, b, c, d, t) {
    var t2 = t * t, f1 = -3 * t2 / 2 + 2 * t - 0.5, f2 = 9 * t2 / 2 - 5 * t, f3 = -9 * t2 / 2 + 4 * t + 0.5, f4 = 3 * t2 / 2 - t;
    return a * f1 + b * f2 + c * f3 + d * f4;
  };
  return p5;
}({}, amdclean['core_core'], amdclean['core_error_helpers']);
amdclean['core_vertex'] = function (require, core_core, core_constants) {
  'use strict';
  var p5 = core_core;
  var constants = core_constants;
  var shapeKind = null;
  var vertices = [];
  var contourVertices = [];
  var isBezier = false;
  var isCurve = false;
  var isQuadratic = false;
  var isContour = false;
  p5.prototype.beginContour = function () {
    contourVertices = [];
    isContour = true;
    return this;
  };
  p5.prototype.beginShape = function (kind) {
    if (kind === constants.POINTS || kind === constants.LINES || kind === constants.TRIANGLES || kind === constants.TRIANGLE_FAN || kind === constants.TRIANGLE_STRIP || kind === constants.QUADS || kind === constants.QUAD_STRIP) {
      shapeKind = kind;
    } else {
      shapeKind = null;
    }
    vertices = [];
    contourVertices = [];
    return this;
  };
  p5.prototype.bezierVertex = function (x2, y2, x3, y3, x4, y4) {
    if (vertices.length === 0) {
      throw 'vertex() must be used once before calling bezierVertex()';
    } else {
      isBezier = true;
      var vert = [];
      for (var i = 0; i < arguments.length; i++) {
        vert[i] = arguments[i];
      }
      vert.isVert = false;
      if (isContour) {
        contourVertices.push(vert);
      } else {
        vertices.push(vert);
      }
    }
    return this;
  };
  p5.prototype.curveVertex = function (x, y) {
    isCurve = true;
    this.vertex(x, y);
    return this;
  };
  p5.prototype.endContour = function () {
    var vert = contourVertices[0].slice();
    vert.isVert = contourVertices[0].isVert;
    vert.moveTo = false;
    contourVertices.push(vert);
    vertices.push(vertices[0]);
    for (var i = 0; i < contourVertices.length; i++) {
      vertices.push(contourVertices[i]);
    }
    return this;
  };
  p5.prototype.endShape = function (mode) {
    if (vertices.length === 0) {
      return this;
    }
    if (!this._doStroke && !this._doFill) {
      return this;
    }
    var closeShape = mode === constants.CLOSE;
    if (closeShape && !isContour) {
      vertices.push(vertices[0]);
    }
    this._graphics.endShape(mode, vertices, isCurve, isBezier, isQuadratic, isContour, shapeKind);
    isCurve = false;
    isBezier = false;
    isQuadratic = false;
    isContour = false;
    if (closeShape) {
      vertices.pop();
    }
    return this;
  };
  p5.prototype.quadraticVertex = function (cx, cy, x3, y3) {
    if (this._contourInited) {
      var pt = {};
      pt.x = cx;
      pt.y = cy;
      pt.x3 = x3;
      pt.y3 = y3;
      pt.type = constants.QUADRATIC;
      this._contourVertices.push(pt);
      return this;
    }
    if (vertices.length > 0) {
      isQuadratic = true;
      var vert = [];
      for (var i = 0; i < arguments.length; i++) {
        vert[i] = arguments[i];
      }
      vert.isVert = false;
      if (isContour) {
        contourVertices.push(vert);
      } else {
        vertices.push(vert);
      }
    } else {
      throw 'vertex() must be used once before calling quadraticVertex()';
    }
    return this;
  };
  p5.prototype.vertex = function (x, y, moveTo) {
    var vert = [];
    vert.isVert = true;
    vert[0] = x;
    vert[1] = y;
    vert[2] = 0;
    vert[3] = 0;
    vert[4] = 0;
    vert[5] = this._graphics._getFill();
    vert[6] = this._graphics._getStroke();
    if (moveTo) {
      vert.moveTo = moveTo;
    }
    if (isContour) {
      if (contourVertices.length === 0) {
        vert.moveTo = true;
      }
      contourVertices.push(vert);
    } else {
      vertices.push(vert);
    }
    return this;
  };
  return p5;
}({}, amdclean['core_core'], amdclean['core_constants']);
amdclean['core_structure'] = function (require, core_core) {
  'use strict';
  var p5 = core_core;
  p5.prototype.exit = function () {
    throw 'exit() not implemented, see remove()';
  };
  p5.prototype.noLoop = function () {
    this._loop = false;
  };
  p5.prototype.loop = function () {
    this._loop = true;
    this._draw();
  };
  p5.prototype.push = function () {
    this._graphics.push();
    this._styles.push({
      doStroke: this._doStroke,
      doFill: this._doFill,
      tint: this._tint,
      imageMode: this._imageMode,
      rectMode: this._rectMode,
      ellipseMode: this._ellipseMode,
      colorMode: this._colorMode,
      textFont: this.textFont,
      textLeading: this.textLeading,
      textSize: this.textSize,
      textStyle: this.textStyle
    });
  };
  p5.prototype.pop = function () {
    this._graphics.pop();
    var lastS = this._styles.pop();
    this._doStroke = lastS.doStroke;
    this._doFill = lastS.doFill;
    this._tint = lastS.tint;
    this._imageMode = lastS.imageMode;
    this._rectMode = lastS.rectMode;
    this._ellipseMode = lastS.ellipseMode;
    this._colorMode = lastS.colorMode;
    this.textFont = lastS.textFont;
    this.textLeading = lastS.textLeading;
    this.textSize = lastS.textSize;
    this.textStyle = lastS.textStyle;
  };
  p5.prototype.pushStyle = function () {
    throw new Error('pushStyle() not used, see push()');
  };
  p5.prototype.popStyle = function () {
    throw new Error('popStyle() not used, see pop()');
  };
  p5.prototype.redraw = function () {
    var userSetup = this.setup || window.setup;
    var userDraw = this.draw || window.draw;
    if (typeof userDraw === 'function') {
      this.push();
      if (typeof userSetup === 'undefined') {
        this.scale(this.pixelDensity, this.pixelDensity);
      }
      this._registeredMethods.pre.forEach(function (f) {
        f.call(this);
      });
      userDraw();
      this._registeredMethods.post.forEach(function (f) {
        f.call(this);
      });
      this.pop();
    }
  };
  p5.prototype.size = function () {
    throw 'size() not implemented, see createCanvas()';
  };
  return p5;
}({}, amdclean['core_core']);
amdclean['core_transform'] = function (require, core_core, core_constants) {
  'use strict';
  var p5 = core_core;
  var constants = core_constants;
  p5.prototype.applyMatrix = function (n00, n01, n02, n10, n11, n12) {
    this._graphics.applyMatrix(n00, n01, n02, n10, n11, n12);
    return this;
  };
  p5.prototype.popMatrix = function () {
    throw new Error('popMatrix() not used, see pop()');
  };
  p5.prototype.printMatrix = function () {
    throw new Error('printMatrix() not implemented');
  };
  p5.prototype.pushMatrix = function () {
    throw new Error('pushMatrix() not used, see push()');
  };
  p5.prototype.resetMatrix = function () {
    this._graphics.resetMatrix();
    return this;
  };
  p5.prototype.rotate = function (r) {
    if (this._angleMode === constants.DEGREES) {
      r = this.radians(r);
    }
    this._graphics.rotate(r);
    return this;
  };
  p5.prototype.rotateX = function (rad) {
    if (this._graphics.isP3D) {
      this._graphics.rotateX(rad);
    } else {
      throw 'not yet implemented.';
    }
    return this;
  };
  p5.prototype.rotateY = function (rad) {
    if (this._graphics.isP3D) {
      this._graphics.rotateY(rad);
    } else {
      throw 'not yet implemented.';
    }
    return this;
  };
  p5.prototype.rotateZ = function (rad) {
    if (this._graphics.isP3D) {
      this._graphics.rotateZ(rad);
    } else {
      throw 'not supported in p2d. Please use webgl mode';
    }
    return this;
  };
  p5.prototype.scale = function () {
    if (this._graphics.isP3D) {
      this._graphics.scale(arguments[0], arguments[1], arguments[2]);
    } else {
      this._graphics.scale.apply(this._graphics, arguments);
    }
    return this;
  };
  p5.prototype.shearX = function (angle) {
    if (this._angleMode === constants.DEGREES) {
      angle = this.radians(angle);
    }
    this._graphics.shearX(angle);
    return this;
  };
  p5.prototype.shearY = function (angle) {
    if (this._angleMode === constants.DEGREES) {
      angle = this.radians(angle);
    }
    this._graphics.shearY(angle);
    return this;
  };
  p5.prototype.translate = function (x, y, z) {
    if (this._graphics.isP3D) {
      this._graphics.translate(x, y, z);
    } else {
      this._graphics.translate(x, y);
    }
    return this;
  };
  return p5;
}({}, amdclean['core_core'], amdclean['core_constants']);
amdclean['typography_attributes'] = function (require, core_core, core_constants) {
  'use strict';
  var p5 = core_core;
  var constants = core_constants;
  p5.prototype._textSize = 12;
  p5.prototype._textLeading = 15;
  p5.prototype._textFont = 'sans-serif';
  p5.prototype._textStyle = constants.NORMAL;
  p5.prototype._textAscent = null;
  p5.prototype._textDescent = null;
  p5.prototype.textAlign = function (h, v) {
    return this._graphics.textAlign(h, v);
  };
  p5.prototype.textLeading = function (l) {
    if (arguments.length) {
      this._setProperty('_textLeading', l);
      return this;
    }
    return this._textLeading;
  };
  p5.prototype.textSize = function (s) {
    if (arguments.length) {
      this._setProperty('_textSize', s);
      this._setProperty('_textLeading', s * constants._DEFAULT_LEADMULT);
      return this._graphics._applyTextProperties();
    }
    return this._textSize;
  };
  p5.prototype.textStyle = function (s) {
    if (arguments.length) {
      if (s === constants.NORMAL || s === constants.ITALIC || s === constants.BOLD) {
        this._setProperty('_textStyle', s);
      }
      return this._graphics._applyTextProperties();
    }
    return this._textStyle;
  };
  p5.prototype.textWidth = function (s) {
    return this._graphics.textWidth(s);
  };
  p5.prototype.textAscent = function () {
    if (this._textAscent === null) {
      this._updateTextMetrics();
    }
    return this._textAscent;
  };
  p5.prototype.textDescent = function () {
    if (this._textDescent === null) {
      this._updateTextMetrics();
    }
    return this._textDescent;
  };
  p5.prototype._isOpenType = function (f) {
    f = f || this._textFont;
    return typeof f === 'object' && f.font && f.font.supported;
  };
  p5.prototype._updateTextMetrics = function () {
    if (this._isOpenType()) {
      var bounds = this._textFont.textBounds('ABCjgq|', 0, 0);
      this._setProperty('_textAscent', Math.abs(bounds.y));
      this._setProperty('_textDescent', bounds.h - Math.abs(bounds.y));
      return this;
    }
    var text = document.createElement('span');
    text.style.fontFamily = this._textFont;
    text.style.fontSize = this._textSize + 'px';
    text.innerHTML = 'ABCjgq|';
    var block = document.createElement('div');
    block.style.display = 'inline-block';
    block.style.width = '1px';
    block.style.height = '0px';
    var container = document.createElement('div');
    container.appendChild(text);
    container.appendChild(block);
    container.style.height = '0px';
    container.style.overflow = 'hidden';
    document.body.appendChild(container);
    block.style.verticalAlign = 'baseline';
    var blockOffset = this._calculateOffset(block);
    var textOffset = this._calculateOffset(text);
    var ascent = blockOffset[1] - textOffset[1];
    block.style.verticalAlign = 'bottom';
    blockOffset = this._calculateOffset(block);
    textOffset = this._calculateOffset(text);
    var height = blockOffset[1] - textOffset[1];
    var descent = height - ascent;
    document.body.removeChild(container);
    this._setProperty('_textAscent', ascent);
    this._setProperty('_textDescent', descent);
    return this;
  };
  p5.prototype._calculateOffset = function (object) {
    var currentLeft = 0, currentTop = 0;
    if (object.offsetParent) {
      do {
        currentLeft += object.offsetLeft;
        currentTop += object.offsetTop;
      } while (object = object.offsetParent);
    } else {
      currentLeft += object.offsetLeft;
      currentTop += object.offsetTop;
    }
    return [
      currentLeft,
      currentTop
    ];
  };
  return p5;
}({}, amdclean['core_core'], amdclean['core_constants']);
amdclean['typography_loading_displaying'] = function (require, core_core, core_constants, core_error_helpers) {
  'use strict';
  var p5 = core_core;
  var constants = core_constants;
  p5.prototype.text = function (str, x, y, maxWidth, maxHeight) {
    this._validateParameters('text', arguments, [
      [
        'String',
        'Number',
        'Number'
      ],
      [
        'String',
        'Number',
        'Number',
        'Number',
        'Number'
      ]
    ]);
    return !(this._doFill || this._doStroke) ? this : this._graphics.text.apply(this._graphics, arguments);
  };
  p5.prototype.textFont = function (theFont, theSize) {
    this._validateParameters('textFont', arguments, [
      ['String'],
      ['Object'],
      [
        'String',
        'Number'
      ],
      [
        'Object',
        'Number'
      ]
    ]);
    if (arguments.length) {
      if (!theFont) {
        throw Error('null font passed to textFont');
      }
      this._setProperty('_textFont', theFont);
      if (theSize) {
        this._setProperty('_textSize', theSize);
        this._setProperty('_textLeading', theSize * constants._DEFAULT_LEADMULT);
      }
      return this._graphics._applyTextProperties();
    }
    return this;
  };
  return p5;
}({}, amdclean['core_core'], amdclean['core_constants'], amdclean['core_error_helpers']);
amdclean['app'] = function (require, core_core, color_p5Color, core_p5Element, typography_p5Font, core_p5Graphics2D, _3d_p5Graphics3D, image_p5Image, math_p5Vector, io_p5TableRow, io_p5Table, color_creating_reading, color_setting, core_constants, utilities_conversion, utilities_array_functions, utilities_string_functions, core_environment, image_image, image_loading_displaying, image_pixels, io_files, events_keyboard, events_acceleration, events_mouse, utilities_time_date, events_touch, math_math, math_calculation, math_random, math_noise, math_trigonometry, core_rendering, core_2d_primitives, _3d_3d_primitives, core_attributes, core_curves, core_vertex, core_structure, core_transform, typography_attributes, typography_loading_displaying, _3d_shaders) {
  'use strict';
  var p5 = core_core;
  var _globalInit = function () {
    if (!window.PHANTOMJS && !window.mocha) {
      if (window.setup && typeof window.setup === 'function' || window.draw && typeof window.draw === 'function') {
        new p5();
      }
    }
  };
  if (document.readyState === 'complete') {
    _globalInit();
  } else {
    window.addEventListener('load', _globalInit, false);
  }
  return p5;
}({}, amdclean['core_core'], amdclean['color_p5Color'], amdclean['core_p5Element'], amdclean['typography_p5Font'], amdclean['core_p5Graphics2D'], amdclean['_3d_p5Graphics3D'], amdclean['image_p5Image'], amdclean['math_p5Vector'], amdclean['io_p5TableRow'], amdclean['io_p5Table'], amdclean['color_creating_reading'], amdclean['color_setting'], amdclean['core_constants'], amdclean['utilities_conversion'], amdclean['utilities_array_functions'], amdclean['utilities_string_functions'], amdclean['core_environment'], amdclean['image_image'], amdclean['image_loading_displaying'], amdclean['image_pixels'], amdclean['io_files'], amdclean['events_keyboard'], amdclean['events_acceleration'], amdclean['events_mouse'], amdclean['utilities_time_date'], amdclean['events_touch'], amdclean['math_math'], amdclean['math_calculation'], amdclean['math_random'], amdclean['math_noise'], amdclean['math_trigonometry'], amdclean['core_rendering'], amdclean['core_2d_primitives'], amdclean['_3d_3d_primitives'], amdclean['core_attributes'], amdclean['core_curves'], amdclean['core_vertex'], amdclean['core_structure'], amdclean['core_transform'], amdclean['typography_attributes'], amdclean['typography_loading_displaying'], amdclean['_3d_shaders']);
return amdclean['app'];
}));(function(f){if(typeof exports==="object"&&typeof module!=="undefined"){module.exports=f()}else if(typeof define==="function"&&define.amd){define([],f)}else{var g;if(typeof window!=="undefined"){g=window}else if(typeof global!=="undefined"){g=global}else if(typeof self!=="undefined"){g=self}else{g=this}g.opentype = f()}})(function(){var define,module,exports;return (function e(t,n,r){function s(o,u){if(!n[o]){if(!t[o]){var a=typeof require=="function"&&require;if(!u&&a)return a(o,!0);if(i)return i(o,!0);var f=new Error("Cannot find module '"+o+"'");throw f.code="MODULE_NOT_FOUND",f}var l=n[o]={exports:{}};t[o][0].call(l.exports,function(e){var n=t[o][1][e];return s(n?n:e)},l,l.exports,e,t,n,r)}return n[o].exports}var i=typeof require=="function"&&require;for(var o=0;o<r.length;o++)s(r[o]);return s})({1:[function(require,module,exports){
"use strict";exports.argument=function(r,t){if(!r)throw new Error(t)},exports.assert=exports.argument;


},{}],2:[function(require,module,exports){
"use strict";function line(e,i,n,o,t){e.beginPath(),e.moveTo(i,n),e.lineTo(o,t),e.stroke()}exports.line=line;


},{}],3:[function(require,module,exports){
"use strict";function DefaultEncoding(e){this.font=e}function CmapEncoding(e){this.cmap=e}function CffEncoding(e,l){this.encoding=e,this.charset=l}function GlyphNames(e){var l;switch(e.version){case 1:this.names=exports.standardNames.slice();break;case 2:for(this.names=new Array(e.numberOfGlyphs),l=0;l<e.numberOfGlyphs;l++)this.names[l]=e.glyphNameIndex[l]<exports.standardNames.length?exports.standardNames[e.glyphNameIndex[l]]:e.names[e.glyphNameIndex[l]-exports.standardNames.length];break;case 2.5:for(this.names=new Array(e.numberOfGlyphs),l=0;l<e.numberOfGlyphs;l++)this.names[l]=exports.standardNames[l+e.glyphNameIndex[l]];break;case 3:this.names=[]}}function addGlyphNames(e){for(var l,r=e.tables.cmap.glyphIndexMap,a=Object.keys(r),s=0;s<a.length;s+=1){var i=a[s],o=r[i];l=e.glyphs[o],l.addUnicode(parseInt(i))}for(s=0;s<e.glyphs.length;s+=1)l=e.glyphs[s],l.name=e.cffEncoding?e.cffEncoding.charset[s]:e.glyphNames.glyphIndexToName(s)}var cffStandardStrings=[".notdef","space","exclam","quotedbl","numbersign","dollar","percent","ampersand","quoteright","parenleft","parenright","asterisk","plus","comma","hyphen","period","slash","zero","one","two","three","four","five","six","seven","eight","nine","colon","semicolon","less","equal","greater","question","at","A","B","C","D","E","F","G","H","I","J","K","L","M","N","O","P","Q","R","S","T","U","V","W","X","Y","Z","bracketleft","backslash","bracketright","asciicircum","underscore","quoteleft","a","b","c","d","e","f","g","h","i","j","k","l","m","n","o","p","q","r","s","t","u","v","w","x","y","z","braceleft","bar","braceright","asciitilde","exclamdown","cent","sterling","fraction","yen","florin","section","currency","quotesingle","quotedblleft","guillemotleft","guilsinglleft","guilsinglright","fi","fl","endash","dagger","daggerdbl","periodcentered","paragraph","bullet","quotesinglbase","quotedblbase","quotedblright","guillemotright","ellipsis","perthousand","questiondown","grave","acute","circumflex","tilde","macron","breve","dotaccent","dieresis","ring","cedilla","hungarumlaut","ogonek","caron","emdash","AE","ordfeminine","Lslash","Oslash","OE","ordmasculine","ae","dotlessi","lslash","oslash","oe","germandbls","onesuperior","logicalnot","mu","trademark","Eth","onehalf","plusminus","Thorn","onequarter","divide","brokenbar","degree","thorn","threequarters","twosuperior","registered","minus","eth","multiply","threesuperior","copyright","Aacute","Acircumflex","Adieresis","Agrave","Aring","Atilde","Ccedilla","Eacute","Ecircumflex","Edieresis","Egrave","Iacute","Icircumflex","Idieresis","Igrave","Ntilde","Oacute","Ocircumflex","Odieresis","Ograve","Otilde","Scaron","Uacute","Ucircumflex","Udieresis","Ugrave","Yacute","Ydieresis","Zcaron","aacute","acircumflex","adieresis","agrave","aring","atilde","ccedilla","eacute","ecircumflex","edieresis","egrave","iacute","icircumflex","idieresis","igrave","ntilde","oacute","ocircumflex","odieresis","ograve","otilde","scaron","uacute","ucircumflex","udieresis","ugrave","yacute","ydieresis","zcaron","exclamsmall","Hungarumlautsmall","dollaroldstyle","dollarsuperior","ampersandsmall","Acutesmall","parenleftsuperior","parenrightsuperior","266 ff","onedotenleader","zerooldstyle","oneoldstyle","twooldstyle","threeoldstyle","fouroldstyle","fiveoldstyle","sixoldstyle","sevenoldstyle","eightoldstyle","nineoldstyle","commasuperior","threequartersemdash","periodsuperior","questionsmall","asuperior","bsuperior","centsuperior","dsuperior","esuperior","isuperior","lsuperior","msuperior","nsuperior","osuperior","rsuperior","ssuperior","tsuperior","ff","ffi","ffl","parenleftinferior","parenrightinferior","Circumflexsmall","hyphensuperior","Gravesmall","Asmall","Bsmall","Csmall","Dsmall","Esmall","Fsmall","Gsmall","Hsmall","Ismall","Jsmall","Ksmall","Lsmall","Msmall","Nsmall","Osmall","Psmall","Qsmall","Rsmall","Ssmall","Tsmall","Usmall","Vsmall","Wsmall","Xsmall","Ysmall","Zsmall","colonmonetary","onefitted","rupiah","Tildesmall","exclamdownsmall","centoldstyle","Lslashsmall","Scaronsmall","Zcaronsmall","Dieresissmall","Brevesmall","Caronsmall","Dotaccentsmall","Macronsmall","figuredash","hypheninferior","Ogoneksmall","Ringsmall","Cedillasmall","questiondownsmall","oneeighth","threeeighths","fiveeighths","seveneighths","onethird","twothirds","zerosuperior","foursuperior","fivesuperior","sixsuperior","sevensuperior","eightsuperior","ninesuperior","zeroinferior","oneinferior","twoinferior","threeinferior","fourinferior","fiveinferior","sixinferior","seveninferior","eightinferior","nineinferior","centinferior","dollarinferior","periodinferior","commainferior","Agravesmall","Aacutesmall","Acircumflexsmall","Atildesmall","Adieresissmall","Aringsmall","AEsmall","Ccedillasmall","Egravesmall","Eacutesmall","Ecircumflexsmall","Edieresissmall","Igravesmall","Iacutesmall","Icircumflexsmall","Idieresissmall","Ethsmall","Ntildesmall","Ogravesmall","Oacutesmall","Ocircumflexsmall","Otildesmall","Odieresissmall","OEsmall","Oslashsmall","Ugravesmall","Uacutesmall","Ucircumflexsmall","Udieresissmall","Yacutesmall","Thornsmall","Ydieresissmall","001.000","001.001","001.002","001.003","Black","Bold","Book","Light","Medium","Regular","Roman","Semibold"],cffStandardEncoding=["","","","","","","","","","","","","","","","","","","","","","","","","","","","","","","","","space","exclam","quotedbl","numbersign","dollar","percent","ampersand","quoteright","parenleft","parenright","asterisk","plus","comma","hyphen","period","slash","zero","one","two","three","four","five","six","seven","eight","nine","colon","semicolon","less","equal","greater","question","at","A","B","C","D","E","F","G","H","I","J","K","L","M","N","O","P","Q","R","S","T","U","V","W","X","Y","Z","bracketleft","backslash","bracketright","asciicircum","underscore","quoteleft","a","b","c","d","e","f","g","h","i","j","k","l","m","n","o","p","q","r","s","t","u","v","w","x","y","z","braceleft","bar","braceright","asciitilde","","","","","","","","","","","","","","","","","","","","","","","","","","","","","","","","","","","exclamdown","cent","sterling","fraction","yen","florin","section","currency","quotesingle","quotedblleft","guillemotleft","guilsinglleft","guilsinglright","fi","fl","","endash","dagger","daggerdbl","periodcentered","","paragraph","bullet","quotesinglbase","quotedblbase","quotedblright","guillemotright","ellipsis","perthousand","","questiondown","","grave","acute","circumflex","tilde","macron","breve","dotaccent","dieresis","","ring","cedilla","","hungarumlaut","ogonek","caron","emdash","","","","","","","","","","","","","","","","","AE","","ordfeminine","","","","","Lslash","Oslash","OE","ordmasculine","","","","","","ae","","","","dotlessi","","","lslash","oslash","oe","germandbls"],cffExpertEncoding=["","","","","","","","","","","","","","","","","","","","","","","","","","","","","","","","","space","exclamsmall","Hungarumlautsmall","","dollaroldstyle","dollarsuperior","ampersandsmall","Acutesmall","parenleftsuperior","parenrightsuperior","twodotenleader","onedotenleader","comma","hyphen","period","fraction","zerooldstyle","oneoldstyle","twooldstyle","threeoldstyle","fouroldstyle","fiveoldstyle","sixoldstyle","sevenoldstyle","eightoldstyle","nineoldstyle","colon","semicolon","commasuperior","threequartersemdash","periodsuperior","questionsmall","","asuperior","bsuperior","centsuperior","dsuperior","esuperior","","","isuperior","","","lsuperior","msuperior","nsuperior","osuperior","","","rsuperior","ssuperior","tsuperior","","ff","fi","fl","ffi","ffl","parenleftinferior","","parenrightinferior","Circumflexsmall","hyphensuperior","Gravesmall","Asmall","Bsmall","Csmall","Dsmall","Esmall","Fsmall","Gsmall","Hsmall","Ismall","Jsmall","Ksmall","Lsmall","Msmall","Nsmall","Osmall","Psmall","Qsmall","Rsmall","Ssmall","Tsmall","Usmall","Vsmall","Wsmall","Xsmall","Ysmall","Zsmall","colonmonetary","onefitted","rupiah","Tildesmall","","","","","","","","","","","","","","","","","","","","","","","","","","","","","","","","","","","exclamdownsmall","centoldstyle","Lslashsmall","","","Scaronsmall","Zcaronsmall","Dieresissmall","Brevesmall","Caronsmall","","Dotaccentsmall","","","Macronsmall","","","figuredash","hypheninferior","","","Ogoneksmall","Ringsmall","Cedillasmall","","","","onequarter","onehalf","threequarters","questiondownsmall","oneeighth","threeeighths","fiveeighths","seveneighths","onethird","twothirds","","","zerosuperior","onesuperior","twosuperior","threesuperior","foursuperior","fivesuperior","sixsuperior","sevensuperior","eightsuperior","ninesuperior","zeroinferior","oneinferior","twoinferior","threeinferior","fourinferior","fiveinferior","sixinferior","seveninferior","eightinferior","nineinferior","centinferior","dollarinferior","periodinferior","commainferior","Agravesmall","Aacutesmall","Acircumflexsmall","Atildesmall","Adieresissmall","Aringsmall","AEsmall","Ccedillasmall","Egravesmall","Eacutesmall","Ecircumflexsmall","Edieresissmall","Igravesmall","Iacutesmall","Icircumflexsmall","Idieresissmall","Ethsmall","Ntildesmall","Ogravesmall","Oacutesmall","Ocircumflexsmall","Otildesmall","Odieresissmall","OEsmall","Oslashsmall","Ugravesmall","Uacutesmall","Ucircumflexsmall","Udieresissmall","Yacutesmall","Thornsmall","Ydieresissmall"],standardNames=[".notdef",".null","nonmarkingreturn","space","exclam","quotedbl","numbersign","dollar","percent","ampersand","quotesingle","parenleft","parenright","asterisk","plus","comma","hyphen","period","slash","zero","one","two","three","four","five","six","seven","eight","nine","colon","semicolon","less","equal","greater","question","at","A","B","C","D","E","F","G","H","I","J","K","L","M","N","O","P","Q","R","S","T","U","V","W","X","Y","Z","bracketleft","backslash","bracketright","asciicircum","underscore","grave","a","b","c","d","e","f","g","h","i","j","k","l","m","n","o","p","q","r","s","t","u","v","w","x","y","z","braceleft","bar","braceright","asciitilde","Adieresis","Aring","Ccedilla","Eacute","Ntilde","Odieresis","Udieresis","aacute","agrave","acircumflex","adieresis","atilde","aring","ccedilla","eacute","egrave","ecircumflex","edieresis","iacute","igrave","icircumflex","idieresis","ntilde","oacute","ograve","ocircumflex","odieresis","otilde","uacute","ugrave","ucircumflex","udieresis","dagger","degree","cent","sterling","section","bullet","paragraph","germandbls","registered","copyright","trademark","acute","dieresis","notequal","AE","Oslash","infinity","plusminus","lessequal","greaterequal","yen","mu","partialdiff","summation","product","pi","integral","ordfeminine","ordmasculine","Omega","ae","oslash","questiondown","exclamdown","logicalnot","radical","florin","approxequal","Delta","guillemotleft","guillemotright","ellipsis","nonbreakingspace","Agrave","Atilde","Otilde","OE","oe","endash","emdash","quotedblleft","quotedblright","quoteleft","quoteright","divide","lozenge","ydieresis","Ydieresis","fraction","currency","guilsinglleft","guilsinglright","fi","fl","daggerdbl","periodcentered","quotesinglbase","quotedblbase","perthousand","Acircumflex","Ecircumflex","Aacute","Edieresis","Egrave","Iacute","Icircumflex","Idieresis","Igrave","Oacute","Ocircumflex","apple","Ograve","Uacute","Ucircumflex","Ugrave","dotlessi","circumflex","tilde","macron","breve","dotaccent","ring","cedilla","hungarumlaut","ogonek","caron","Lslash","lslash","Scaron","scaron","Zcaron","zcaron","brokenbar","Eth","eth","Yacute","yacute","Thorn","thorn","minus","multiply","onesuperior","twosuperior","threesuperior","onehalf","onequarter","threequarters","franc","Gbreve","gbreve","Idotaccent","Scedilla","scedilla","Cacute","cacute","Ccaron","ccaron","dcroat"];DefaultEncoding.prototype.charToGlyphIndex=function(e){var l=e.charCodeAt(0),r=this.font.glyphs;if(!r)return null;for(var a=0;a<r.length;a+=1)for(var s=r[a],i=0;i<s.unicodes.length;i+=1)if(s.unicodes[i]===l)return a},CmapEncoding.prototype.charToGlyphIndex=function(e){return this.cmap.glyphIndexMap[e.charCodeAt(0)]||0},CffEncoding.prototype.charToGlyphIndex=function(e){var l=e.charCodeAt(0),r=this.encoding[l];return this.charset.indexOf(r)},GlyphNames.prototype.nameToGlyphIndex=function(e){return this.names.indexOf(e)},GlyphNames.prototype.glyphIndexToName=function(e){return this.names[e]},exports.cffStandardStrings=cffStandardStrings,exports.cffStandardEncoding=cffStandardEncoding,exports.cffExpertEncoding=cffExpertEncoding,exports.standardNames=standardNames,exports.DefaultEncoding=DefaultEncoding,exports.CmapEncoding=CmapEncoding,exports.CffEncoding=CffEncoding,exports.GlyphNames=GlyphNames,exports.addGlyphNames=addGlyphNames;


},{}],4:[function(require,module,exports){
"use strict";function Font(t){t=t||{},this.familyName=t.familyName||" ",this.styleName=t.styleName||" ",this.designer=t.designer||" ",this.designerURL=t.designerURL||" ",this.manufacturer=t.manufacturer||" ",this.manufacturerURL=t.manufacturerURL||" ",this.license=t.license||" ",this.licenseURL=t.licenseURL||" ",this.version=t.version||"Version 0.1",this.description=t.description||" ",this.copyright=t.copyright||" ",this.trademark=t.trademark||" ",this.unitsPerEm=t.unitsPerEm||1e3,this.ascender=t.ascender,this.descender=t.descender,this.supported=!0,this.glyphs=t.glyphs||[],this.encoding=new encoding.DefaultEncoding(this),this.tables={}}var path=require("./path"),sfnt=require("./tables/sfnt"),encoding=require("./encoding");Font.prototype.hasChar=function(t){return null!==this.encoding.charToGlyphIndex(t)},Font.prototype.charToGlyphIndex=function(t){return this.encoding.charToGlyphIndex(t)},Font.prototype.charToGlyph=function(t){var e=this.charToGlyphIndex(t),n=this.glyphs[e];return n||(n=this.glyphs[0]),n},Font.prototype.stringToGlyphs=function(t){for(var e=[],n=0;n<t.length;n+=1){var i=t[n];e.push(this.charToGlyph(i))}return e},Font.prototype.nameToGlyphIndex=function(t){return this.glyphNames.nameToGlyphIndex(t)},Font.prototype.nameToGlyph=function(t){var e=this.nametoGlyphIndex(t),n=this.glyphs[e];return n||(n=this.glyphs[0]),n},Font.prototype.glyphIndexToName=function(t){return this.glyphNames.glyphIndexToName?this.glyphNames.glyphIndexToName(t):""},Font.prototype.getKerningValue=function(t,e){t=t.index||t,e=e.index||e;var n=this.getGposKerningValue;return n?n(t,e):this.kerningPairs[t+","+e]||0},Font.prototype.forEachGlyph=function(t,e,n,i,o,r){if(this.supported){e=void 0!==e?e:0,n=void 0!==n?n:0,i=void 0!==i?i:72,o=o||{};for(var s=void 0===o.kerning?!0:o.kerning,h=1/this.unitsPerEm*i,a=this.stringToGlyphs(t),p=0;p<a.length;p+=1){var c=a[p];if(r(c,e,n,i,o),c.advanceWidth&&(e+=c.advanceWidth*h),s&&p<a.length-1){var u=this.getKerningValue(c,a[p+1]);e+=u*h}}}},Font.prototype.getPath=function(t,e,n,i,o){var r=new path.Path;return this.forEachGlyph(t,e,n,i,o,function(t,e,n,i){var o=t.getPath(e,n,i);r.extend(o)}),r},Font.prototype.draw=function(t,e,n,i,o,r){this.getPath(e,n,i,o,r).draw(t)},Font.prototype.drawPoints=function(t,e,n,i,o,r){this.forEachGlyph(e,n,i,o,r,function(e,n,i,o){e.drawPoints(t,n,i,o)})},Font.prototype.drawMetrics=function(t,e,n,i,o,r){this.forEachGlyph(e,n,i,o,r,function(e,n,i,o){e.drawMetrics(t,n,i,o)})},Font.prototype.validate=function(){function t(t,e){t||n.push(e)}function e(e){t(i[e]&&i[e].trim().length>0,"No "+e+" specified.")}var n=[],i=this;e("familyName"),e("weightName"),e("manufacturer"),e("copyright"),e("version"),t(this.unitsPerEm>0,"No unitsPerEm specified.")},Font.prototype.toTables=function(){return sfnt.fontToTable(this)},Font.prototype.toBuffer=function(){for(var t=this.toTables(),e=t.encode(),n=new ArrayBuffer(e.length),i=new Uint8Array(n),o=0;o<e.length;o++)i[o]=e[o];return n},Font.prototype.download=function(){var t=this.familyName.replace(/\s/g,"")+"-"+this.styleName+".otf",e=this.toBuffer();window.requestFileSystem=window.requestFileSystem||window.webkitRequestFileSystem,window.requestFileSystem(window.TEMPORARY,e.byteLength,function(n){n.root.getFile(t,{create:!0},function(t){t.createWriter(function(n){var i=new DataView(e),o=new Blob([i],{type:"font/opentype"});n.write(o),n.addEventListener("writeend",function(){location.href=t.toURL()},!1)})})},function(t){throw t})},exports.Font=Font;


},{"./encoding":3,"./path":8,"./tables/sfnt":23}],5:[function(require,module,exports){
"use strict";function Glyph(t){this.font=t.font||null,this.index=t.index||0,this.name=t.name||null,this.unicode=t.unicode||void 0,this.unicodes=t.unicodes||void 0!==t.unicode?[t.unicode]:[],this.xMin=t.xMin||0,this.yMin=t.yMin||0,this.xMax=t.xMax||0,this.yMax=t.yMax||0,this.advanceWidth=t.advanceWidth||0,this.path=t.path||null}var check=require("./check"),draw=require("./draw"),path=require("./path");Glyph.prototype.addUnicode=function(t){0===this.unicodes.length&&(this.unicode=t),this.unicodes.push(t)},Glyph.prototype.getPath=function(t,i,e){t=void 0!==t?t:0,i=void 0!==i?i:0,e=void 0!==e?e:72;for(var n=1/this.font.unitsPerEm*e,h=new path.Path,a=this.path.commands,o=0;o<a.length;o+=1){var r=a[o];"M"===r.type?h.moveTo(t+r.x*n,i+-r.y*n):"L"===r.type?h.lineTo(t+r.x*n,i+-r.y*n):"Q"===r.type?h.quadraticCurveTo(t+r.x1*n,i+-r.y1*n,t+r.x*n,i+-r.y*n):"C"===r.type?h.curveTo(t+r.x1*n,i+-r.y1*n,t+r.x2*n,i+-r.y2*n,t+r.x*n,i+-r.y*n):"Z"===r.type&&h.closePath()}return h},Glyph.prototype.getContours=function(){if(void 0===this.points)return[];for(var t=[],i=[],e=0;e<this.points.length;e+=1){var n=this.points[e];i.push(n),n.lastPointOfContour&&(t.push(i),i=[])}return check.argument(0===i.length,"There are still points left in the current contour."),t},Glyph.prototype.getMetrics=function(){for(var t=this.path.commands,i=[],e=[],n=0;n<t.length;n+=1){var h=t[n];"Z"!==h.type&&(i.push(h.x),e.push(h.y)),("Q"===h.type||"C"===h.type)&&(i.push(h.x1),e.push(h.y1)),"C"===h.type&&(i.push(h.x2),e.push(h.y2))}var a={xMin:Math.min.apply(null,i),yMin:Math.min.apply(null,e),xMax:Math.max.apply(null,i),yMax:Math.max.apply(null,e),leftSideBearing:0};return a.rightSideBearing=this.advanceWidth-a.leftSideBearing-(a.xMax-a.xMin),a},Glyph.prototype.draw=function(t,i,e,n){this.getPath(i,e,n).draw(t)},Glyph.prototype.drawPoints=function(t,i,e,n){function h(i,e,n,h){var a=2*Math.PI;t.beginPath();for(var o=0;o<i.length;o+=1)t.moveTo(e+i[o].x*h,n+i[o].y*h),t.arc(e+i[o].x*h,n+i[o].y*h,2,0,a,!1);t.closePath(),t.fill()}i=void 0!==i?i:0,e=void 0!==e?e:0,n=void 0!==n?n:24;for(var a=1/this.font.unitsPerEm*n,o=[],r=[],s=this.path,l=0;l<s.commands.length;l+=1){var p=s.commands[l];void 0!==p.x&&o.push({x:p.x,y:-p.y}),void 0!==p.x1&&r.push({x:p.x1,y:-p.y1}),void 0!==p.x2&&r.push({x:p.x2,y:-p.y2})}t.fillStyle="blue",h(o,i,e,a),t.fillStyle="red",h(r,i,e,a)},Glyph.prototype.drawMetrics=function(t,i,e,n){var h;i=void 0!==i?i:0,e=void 0!==e?e:0,n=void 0!==n?n:24,h=1/this.font.unitsPerEm*n,t.lineWidth=1,t.strokeStyle="black",draw.line(t,i,-1e4,i,1e4),draw.line(t,-1e4,e,1e4,e),t.strokeStyle="blue",draw.line(t,i+this.xMin*h,-1e4,i+this.xMin*h,1e4),draw.line(t,i+this.xMax*h,-1e4,i+this.xMax*h,1e4),draw.line(t,-1e4,e+-this.yMin*h,1e4,e+-this.yMin*h),draw.line(t,-1e4,e+-this.yMax*h,1e4,e+-this.yMax*h),t.strokeStyle="green",draw.line(t,i+this.advanceWidth*h,-1e4,i+this.advanceWidth*h,1e4)},exports.Glyph=Glyph;


},{"./check":1,"./draw":2,"./path":8}],6:[function(require,module,exports){
"use strict";function toArrayBuffer(e){for(var a=new ArrayBuffer(e.length),r=new Uint8Array(a),s=0;s<e.length;s+=1)r[s]=e[s];return a}function loadFromFile(e,a){var r=require("fs");r.readFile(e,function(e,r){return e?a(e.message):void a(null,toArrayBuffer(r))})}function loadFromUrl(e,a){var r=new XMLHttpRequest;r.open("get",e,!0),r.responseType="arraybuffer",r.onload=function(){return 200!==r.status?a("Font could not be loaded: "+r.statusText):a(null,r.response)},r.send()}function parseBuffer(e){var a,r,s,t,n,o,p,l=new _font.Font,i=new DataView(e,0),u=parse.getFixed(i,0);if(1===u)l.outlinesFormat="truetype";else{if(u=parse.getTag(i,0),"OTTO"!==u)throw new Error("Unsupported OpenType version "+u);l.outlinesFormat="cff"}for(var c=parse.getUShort(i,4),f=12,h=0;c>h;h+=1){var d=parse.getTag(i,f),m=parse.getULong(i,f+8);switch(d){case"cmap":l.tables.cmap=cmap.parse(i,m),l.encoding=new encoding.CmapEncoding(l.tables.cmap),l.encoding||(l.supported=!1);break;case"head":l.tables.head=head.parse(i,m),l.unitsPerEm=l.tables.head.unitsPerEm,a=l.tables.head.indexToLocFormat;break;case"hhea":l.tables.hhea=hhea.parse(i,m),l.ascender=l.tables.hhea.ascender,l.descender=l.tables.hhea.descender,l.numberOfHMetrics=l.tables.hhea.numberOfHMetrics;break;case"hmtx":r=m;break;case"maxp":l.tables.maxp=maxp.parse(i,m),l.numGlyphs=l.tables.maxp.numGlyphs;break;case"name":l.tables.name=_name.parse(i,m),l.familyName=l.tables.name.fontFamily,l.styleName=l.tables.name.fontSubfamily;break;case"OS/2":l.tables.os2=os2.parse(i,m);break;case"post":l.tables.post=post.parse(i,m),l.glyphNames=new encoding.GlyphNames(l.tables.post);break;case"glyf":s=m;break;case"loca":t=m;break;case"CFF ":n=m;break;case"kern":o=m;break;case"GPOS":p=m}f+=16}if(s&&t){var b=0===a,g=loca.parse(i,t,l.numGlyphs,b);l.glyphs=glyf.parse(i,s,g,l),hmtx.parse(i,r,l.numberOfHMetrics,l.numGlyphs,l.glyphs),encoding.addGlyphNames(l)}else n?(cff.parse(i,n,l),encoding.addGlyphNames(l)):l.supported=!1;return l.supported&&(l.kerningPairs=o?kern.parse(i,o):{},p&&gpos.parse(i,p,l)),l}function load(e,a){var r="undefined"==typeof window,s=r?loadFromFile:loadFromUrl;s(e,function(e,r){if(e)return a(e);var s=parseBuffer(r);return s.supported?a(null,s):a("Font is not supported (is this a Postscript font?)")})}var encoding=require("./encoding"),_font=require("./font"),glyph=require("./glyph"),parse=require("./parse"),path=require("./path"),cmap=require("./tables/cmap"),cff=require("./tables/cff"),glyf=require("./tables/glyf"),gpos=require("./tables/gpos"),head=require("./tables/head"),hhea=require("./tables/hhea"),hmtx=require("./tables/hmtx"),kern=require("./tables/kern"),loca=require("./tables/loca"),maxp=require("./tables/maxp"),_name=require("./tables/name"),os2=require("./tables/os2"),post=require("./tables/post");exports._parse=parse,exports.Font=_font.Font,exports.Glyph=glyph.Glyph,exports.Path=path.Path,exports.parse=parseBuffer,exports.load=load;
},{"./encoding":3,"./font":4,"./glyph":5,"./parse":7,"./path":8,"./tables/cff":10,"./tables/cmap":11,"./tables/glyf":12,"./tables/gpos":13,"./tables/head":14,"./tables/hhea":15,"./tables/hmtx":16,"./tables/kern":17,"./tables/loca":18,"./tables/maxp":19,"./tables/name":20,"./tables/os2":21,"./tables/post":22,"fs":undefined}],7:[function(require,module,exports){
"use strict";function Parser(t,e){this.data=t,this.offset=e,this.relativeOffset=0}exports.getByte=function(t,e){return t.getUint8(e)},exports.getCard8=exports.getByte,exports.getUShort=function(t,e){return t.getUint16(e,!1)},exports.getCard16=exports.getUShort,exports.getShort=function(t,e){return t.getInt16(e,!1)},exports.getULong=function(t,e){return t.getUint32(e,!1)},exports.getFixed=function(t,e){var r=t.getInt16(e,!1),s=t.getUint16(e+2,!1);return r+s/65535},exports.getTag=function(t,e){for(var r="",s=e;e+4>s;s+=1)r+=String.fromCharCode(t.getInt8(s));return r},exports.getOffset=function(t,e,r){for(var s=0,o=0;r>o;o+=1)s<<=8,s+=t.getUint8(e+o);return s},exports.getBytes=function(t,e,r){for(var s=[],o=e;r>o;o+=1)s.push(t.getUint8(o));return s},exports.bytesToString=function(t){for(var e="",r=0;r<t.length;r+=1)e+=String.fromCharCode(t[r]);return e};var typeOffsets={"byte":1,uShort:2,"short":2,uLong:4,fixed:4,longDateTime:8,tag:4};Parser.prototype.parseByte=function(){var t=this.data.getUint8(this.offset+this.relativeOffset);return this.relativeOffset+=1,t},Parser.prototype.parseChar=function(){var t=this.data.getInt8(this.offset+this.relativeOffset);return this.relativeOffset+=1,t},Parser.prototype.parseCard8=Parser.prototype.parseByte,Parser.prototype.parseUShort=function(){var t=this.data.getUint16(this.offset+this.relativeOffset);return this.relativeOffset+=2,t},Parser.prototype.parseCard16=Parser.prototype.parseUShort,Parser.prototype.parseSID=Parser.prototype.parseUShort,Parser.prototype.parseOffset16=Parser.prototype.parseUShort,Parser.prototype.parseShort=function(){var t=this.data.getInt16(this.offset+this.relativeOffset);return this.relativeOffset+=2,t},Parser.prototype.parseF2Dot14=function(){var t=this.data.getInt16(this.offset+this.relativeOffset)/16384;return this.relativeOffset+=2,t},Parser.prototype.parseULong=function(){var t=exports.getULong(this.data,this.offset+this.relativeOffset);return this.relativeOffset+=4,t},Parser.prototype.parseFixed=function(){var t=exports.getFixed(this.data,this.offset+this.relativeOffset);return this.relativeOffset+=4,t},Parser.prototype.parseOffset16List=Parser.prototype.parseUShortList=function(t){for(var e=new Array(t),r=this.data,s=this.offset+this.relativeOffset,o=0;t>o;o++)e[o]=exports.getUShort(r,s),s+=2;return this.relativeOffset+=2*t,e},Parser.prototype.parseString=function(t){var e=this.data,r=this.offset+this.relativeOffset,s="";this.relativeOffset+=t;for(var o=0;t>o;o++)s+=String.fromCharCode(e.getUint8(r+o));return s},Parser.prototype.parseTag=function(){return this.parseString(4)},Parser.prototype.parseLongDateTime=function(){var t=exports.getULong(this.data,this.offset+this.relativeOffset+4);return this.relativeOffset+=8,t},Parser.prototype.parseFixed=function(){var t=exports.getULong(this.data,this.offset+this.relativeOffset);return this.relativeOffset+=4,t/65536},Parser.prototype.parseVersion=function(){var t=exports.getUShort(this.data,this.offset+this.relativeOffset),e=exports.getUShort(this.data,this.offset+this.relativeOffset+2);return this.relativeOffset+=4,t+e/4096/10},Parser.prototype.skip=function(t,e){void 0===e&&(e=1),this.relativeOffset+=typeOffsets[t]*e},exports.Parser=Parser;


},{}],8:[function(require,module,exports){
"use strict";function Path(){this.commands=[],this.fill="black",this.stroke=null,this.strokeWidth=1}Path.prototype.moveTo=function(t,o){this.commands.push({type:"M",x:t,y:o})},Path.prototype.lineTo=function(t,o){this.commands.push({type:"L",x:t,y:o})},Path.prototype.curveTo=Path.prototype.bezierCurveTo=function(t,o,e,i,s,h){this.commands.push({type:"C",x1:t,y1:o,x2:e,y2:i,x:s,y:h})},Path.prototype.quadTo=Path.prototype.quadraticCurveTo=function(t,o,e,i){this.commands.push({type:"Q",x1:t,y1:o,x:e,y:i})},Path.prototype.close=Path.prototype.closePath=function(){this.commands.push({type:"Z"})},Path.prototype.extend=function(t){t.commands&&(t=t.commands),Array.prototype.push.apply(this.commands,t)},Path.prototype.draw=function(t){t.beginPath();for(var o=0;o<this.commands.length;o+=1){var e=this.commands[o];"M"===e.type?t.moveTo(e.x,e.y):"L"===e.type?t.lineTo(e.x,e.y):"C"===e.type?t.bezierCurveTo(e.x1,e.y1,e.x2,e.y2,e.x,e.y):"Q"===e.type?t.quadraticCurveTo(e.x1,e.y1,e.x,e.y):"Z"===e.type&&t.closePath()}this.fill&&(t.fillStyle=this.fill,t.fill()),this.stroke&&(t.strokeStyle=this.stroke,t.lineWidth=this.strokeWidth,t.stroke())},Path.prototype.toPathData=function(t){function o(o){return Math.round(o)===o?""+Math.round(o):o.toFixed(t)}function e(){for(var t="",e=0;e<arguments.length;e+=1){var i=arguments[e];i>=0&&e>0&&(t+=" "),t+=o(i)}return t}t=void 0!==t?t:2;for(var i="",s=0;s<this.commands.length;s+=1){var h=this.commands[s];"M"===h.type?i+="M"+e(h.x,h.y):"L"===h.type?i+="L"+e(h.x,h.y):"C"===h.type?i+="C"+e(h.x1,h.y1,h.x2,h.y2,h.x,h.y):"Q"===h.type?i+="Q"+e(h.x1,h.y1,h.x,h.y):"Z"===h.type&&(i+="Z")}return i},Path.prototype.toSVG=function(t){var o='<path d="';return o+=this.toPathData(t),o+='"',this.fill&"black"!==this.fill&&(o+=null===this.fill?' fill="none"':' fill="'+this.fill+'"'),this.stroke&&(o+=' stroke="'+this.stroke+'" stroke-width="'+this.strokeWidth+'"'),o+="/>"},exports.Path=Path;


},{}],9:[function(require,module,exports){
"use strict";function Table(e,t,i){var s;for(s=0;s<t.length;s+=1){var r=t[s];this[r.name]=r.value}if(this.tableName=e,this.fields=t,i){var f=Object.keys(i);for(s=0;s<f.length;s+=1){var n=f[s],o=i[n];void 0!==this[n]&&(this[n]=o)}}}var check=require("./check"),encode=require("./types").encode,sizeOf=require("./types").sizeOf;Table.prototype.sizeOf=function(){for(var e=0,t=0;t<this.fields.length;t+=1){var i=this.fields[t],s=this[i.name];if(void 0===s&&(s=i.value),"function"==typeof s.sizeOf)e+=s.sizeOf();else{var r=sizeOf[i.type];check.assert("function"==typeof r,"Could not find sizeOf function for field"+i.name),e+=r(s)}}return e},Table.prototype.encode=function(){return encode.TABLE(this)},exports.Table=Table;


},{"./check":1,"./types":24}],10:[function(require,module,exports){
"use strict";function equals(e,t){if(e===t)return!0;if(Array.isArray(e)&&Array.isArray(t)){if(e.length!==t.length)return!1;for(var a=0;a<e.length;a+=1)if(!equals(e[a],t[a]))return!1;return!0}return!1}function parseCFFIndex(e,t,a){var r,n,s,i=[],h=[],o=parse.getCard16(e,t);if(0!==o){var f=parse.getByte(e,t+2);n=t+(o+1)*f+2;var p=t+3;for(r=0;o+1>r;r+=1)i.push(parse.getOffset(e,p,f)),p+=f;s=n+i[o]}else s=t+2;for(r=0;r<i.length-1;r+=1){var u=parse.getBytes(e,n+i[r],n+i[r+1]);a&&(u=a(u)),h.push(u)}return{objects:h,startOffset:t,endOffset:s}}function parseFloatOperand(e){for(var t="",a=15,r=["0","1","2","3","4","5","6","7","8","9",".","E","E-",null,"-"];;){var n=e.parseByte(),s=n>>4,i=15&n;if(s===a)break;if(t+=r[s],i===a)break;t+=r[i]}return parseFloat(t)}function parseOperand(e,t){var a,r,n,s;if(28===t)return a=e.parseByte(),r=e.parseByte(),a<<8|r;if(29===t)return a=e.parseByte(),r=e.parseByte(),n=e.parseByte(),s=e.parseByte(),a<<24|r<<16|n<<8|s;if(30===t)return parseFloatOperand(e);if(t>=32&&246>=t)return t-139;if(t>=247&&250>=t)return a=e.parseByte(),256*(t-247)+a+108;if(t>=251&&254>=t)return a=e.parseByte(),256*-(t-251)-a-108;throw new Error("Invalid b0 "+t)}function entriesToObject(e){for(var t={},a=0;a<e.length;a+=1){var r,n=e[a][0],s=e[a][1];if(r=1===s.length?s[0]:s,t.hasOwnProperty(n))throw new Error("Object "+t+" already has key "+n);t[n]=r}return t}function parseCFFDict(e,t,a){t=void 0!==t?t:0;var r=new parse.Parser(e,t),n=[],s=[];for(a=void 0!==a?a:e.length;r.relativeOffset<a;){var i=r.parseByte();21>=i?(12===i&&(i=1200+r.parseByte()),n.push([i,s]),s=[]):s.push(parseOperand(r,i))}return entriesToObject(n)}function getCFFString(e,t){return t=390>=t?encoding.cffStandardStrings[t]:e[t-391]}function interpretDict(e,t,a){for(var r={},n=0;n<t.length;n+=1){var s=t[n],i=e[s.op];void 0===i&&(i=void 0!==s.value?s.value:null),"SID"===s.type&&(i=getCFFString(a,i)),r[s.name]=i}return r}function parseCFFHeader(e,t){var a={};return a.formatMajor=parse.getCard8(e,t),a.formatMinor=parse.getCard8(e,t+1),a.size=parse.getCard8(e,t+2),a.offsetSize=parse.getCard8(e,t+3),a.startOffset=t,a.endOffset=t+4,a}function parseCFFTopDict(e,t){var a=parseCFFDict(e,0,e.byteLength);return interpretDict(a,TOP_DICT_META,t)}function parseCFFPrivateDict(e,t,a,r){var n=parseCFFDict(e,t,a);return interpretDict(n,PRIVATE_DICT_META,r)}function parseCFFCharset(e,t,a,r){var n,s,i,h=new parse.Parser(e,t);a-=1;var o=[".notdef"],f=h.parseCard8();if(0===f)for(n=0;a>n;n+=1)s=h.parseSID(),o.push(getCFFString(r,s));else if(1===f)for(;o.length<=a;)for(s=h.parseSID(),i=h.parseCard8(),n=0;i>=n;n+=1)o.push(getCFFString(r,s)),s+=1;else{if(2!==f)throw new Error("Unknown charset format "+f);for(;o.length<=a;)for(s=h.parseSID(),i=h.parseCard16(),n=0;i>=n;n+=1)o.push(getCFFString(r,s)),s+=1}return o}function parseCFFEncoding(e,t,a){var r,n,s={},i=new parse.Parser(e,t),h=i.parseCard8();if(0===h){var o=i.parseCard8();for(r=0;o>r;r+=1)n=i.parseCard8(),s[n]=r}else{if(1!==h)throw new Error("Unknown encoding format "+h);var f=i.parseCard8();for(n=1,r=0;f>r;r+=1)for(var p=i.parseCard8(),u=i.parseCard8(),l=p;p+u>=l;l+=1)s[l]=n,n+=1}return new encoding.CffEncoding(s,a)}function parseCFFCharstring(e,t,a){function r(e,t){v&&p.closePath(),p.moveTo(e,t),v=!0}function n(){var e;e=u.length%2!==0,e&&!c&&(d=u.shift()+t.nominalWidthX),l+=u.length>>1,u.length=0,c=!0}function s(e){for(var y,b,T,C,I,F,D,x,k,S,E,B,w=0;w<e.length;){var M=e[w];switch(w+=1,M){case 1:n();break;case 3:n();break;case 4:u.length>1&&!c&&(d=u.shift()+t.nominalWidthX,c=!0),m+=u.pop(),r(g,m);break;case 5:for(;u.length>0;)g+=u.shift(),m+=u.shift(),p.lineTo(g,m);break;case 6:for(;u.length>0&&(g+=u.shift(),p.lineTo(g,m),0!==u.length);)m+=u.shift(),p.lineTo(g,m);break;case 7:for(;u.length>0&&(m+=u.shift(),p.lineTo(g,m),0!==u.length);)g+=u.shift(),p.lineTo(g,m);break;case 8:for(;u.length>0;)i=g+u.shift(),h=m+u.shift(),o=i+u.shift(),f=h+u.shift(),g=o+u.shift(),m=f+u.shift(),p.curveTo(i,h,o,f,g,m);break;case 10:I=u.pop()+t.subrsBias,F=t.subrs[I],F&&s(F);break;case 11:return;case 12:switch(M=e[w],w+=1,M){case 35:i=g+u.shift(),h=m+u.shift(),o=i+u.shift(),f=h+u.shift(),D=o+u.shift(),x=f+u.shift(),k=D+u.shift(),S=x+u.shift(),E=k+u.shift(),B=S+u.shift(),g=E+u.shift(),m=B+u.shift(),u.shift(),p.curveTo(i,h,o,f,D,x),p.curveTo(k,S,E,B,g,m);break;case 34:i=g+u.shift(),h=m,o=i+u.shift(),f=h+u.shift(),D=o+u.shift(),x=f,k=D+u.shift(),S=f,E=k+u.shift(),B=m,g=E+u.shift(),p.curveTo(i,h,o,f,D,x),p.curveTo(k,S,E,B,g,m);break;case 36:i=g+u.shift(),h=m+u.shift(),o=i+u.shift(),f=h+u.shift(),D=o+u.shift(),x=f,k=D+u.shift(),S=f,E=k+u.shift(),B=S+u.shift(),g=E+u.shift(),p.curveTo(i,h,o,f,D,x),p.curveTo(k,S,E,B,g,m);break;case 37:i=g+u.shift(),h=m+u.shift(),o=i+u.shift(),f=h+u.shift(),D=o+u.shift(),x=f+u.shift(),k=D+u.shift(),S=x+u.shift(),E=k+u.shift(),B=S+u.shift(),Math.abs(E-g)>Math.abs(B-m)?g=E+u.shift():m=B+u.shift(),p.curveTo(i,h,o,f,D,x),p.curveTo(k,S,E,B,g,m);break;default:console.log("Glyph "+a+": unknown operator 1200"+M),u.length=0}break;case 14:u.length>0&&!c&&(d=u.shift()+t.nominalWidthX,c=!0),v&&(p.closePath(),v=!1);break;case 18:n();break;case 19:case 20:n(),w+=l+7>>3;break;case 21:u.length>2&&!c&&(d=u.shift()+t.nominalWidthX,c=!0),m+=u.pop(),g+=u.pop(),r(g,m);break;case 22:u.length>1&&!c&&(d=u.shift()+t.nominalWidthX,c=!0),g+=u.pop(),r(g,m);break;case 23:n();break;case 24:for(;u.length>2;)i=g+u.shift(),h=m+u.shift(),o=i+u.shift(),f=h+u.shift(),g=o+u.shift(),m=f+u.shift(),p.curveTo(i,h,o,f,g,m);g+=u.shift(),m+=u.shift(),p.lineTo(g,m);break;case 25:for(;u.length>6;)g+=u.shift(),m+=u.shift(),p.lineTo(g,m);i=g+u.shift(),h=m+u.shift(),o=i+u.shift(),f=h+u.shift(),g=o+u.shift(),m=f+u.shift(),p.curveTo(i,h,o,f,g,m);break;case 26:for(u.length%2&&(g+=u.shift());u.length>0;)i=g,h=m+u.shift(),o=i+u.shift(),f=h+u.shift(),g=o,m=f+u.shift(),p.curveTo(i,h,o,f,g,m);break;case 27:for(u.length%2&&(m+=u.shift());u.length>0;)i=g+u.shift(),h=m,o=i+u.shift(),f=h+u.shift(),g=o+u.shift(),m=f,p.curveTo(i,h,o,f,g,m);break;case 28:y=e[w],b=e[w+1],u.push((y<<24|b<<16)>>16),w+=2;break;case 29:I=u.pop()+t.gsubrsBias,F=t.gsubrs[I],F&&s(F);break;case 30:for(;u.length>0&&(i=g,h=m+u.shift(),o=i+u.shift(),f=h+u.shift(),g=o+u.shift(),m=f+(1===u.length?u.shift():0),p.curveTo(i,h,o,f,g,m),0!==u.length);)i=g+u.shift(),h=m,o=i+u.shift(),f=h+u.shift(),m=f+u.shift(),g=o+(1===u.length?u.shift():0),p.curveTo(i,h,o,f,g,m);break;case 31:for(;u.length>0&&(i=g+u.shift(),h=m,o=i+u.shift(),f=h+u.shift(),m=f+u.shift(),g=o+(1===u.length?u.shift():0),p.curveTo(i,h,o,f,g,m),0!==u.length);)i=g,h=m+u.shift(),o=i+u.shift(),f=h+u.shift(),g=o+u.shift(),m=f+(1===u.length?u.shift():0),p.curveTo(i,h,o,f,g,m);break;default:32>M?console.log("Glyph "+a+": unknown operator "+M):247>M?u.push(M-139):251>M?(y=e[w],w+=1,u.push(256*(M-247)+y+108)):255>M?(y=e[w],w+=1,u.push(256*-(M-251)-y-108)):(y=e[w],b=e[w+1],T=e[w+2],C=e[w+3],w+=4,u.push((y<<24|b<<16|T<<8|C)/65536))}}}var i,h,o,f,p=new path.Path,u=[],l=0,c=!1,d=t.defaultWidthX,v=!1,g=0,m=0;s(e);var y=new _glyph.Glyph({font:t,index:a});return y.path=p,y.advanceWidth=d,y}function calcCFFSubroutineBias(e){var t;return t=e.length<1240?107:e.length<33900?1131:32768}function parseCFFTable(e,t,a){a.tables.cff={};var r=parseCFFHeader(e,t),n=parseCFFIndex(e,r.endOffset,parse.bytesToString),s=parseCFFIndex(e,n.endOffset),i=parseCFFIndex(e,s.endOffset,parse.bytesToString),h=parseCFFIndex(e,i.endOffset);a.gsubrs=h.objects,a.gsubrsBias=calcCFFSubroutineBias(a.gsubrs);var o=new DataView(new Uint8Array(s.objects[0]).buffer),f=parseCFFTopDict(o,i.objects);a.tables.cff.topDict=f;var p=t+f["private"][1],u=parseCFFPrivateDict(e,p,f["private"][0],i.objects);if(a.defaultWidthX=u.defaultWidthX,a.nominalWidthX=u.nominalWidthX,0!==u.subrs){var l=p+u.subrs,c=parseCFFIndex(e,l);a.subrs=c.objects,a.subrsBias=calcCFFSubroutineBias(a.subrs)}else a.subrs=[],a.subrsBias=0;var d=parseCFFIndex(e,t+f.charStrings);a.nGlyphs=d.objects.length;var v=parseCFFCharset(e,t+f.charset,a.nGlyphs,i.objects);a.cffEncoding=0===f.encoding?new encoding.CffEncoding(encoding.cffStandardEncoding,v):1===f.encoding?new encoding.CffEncoding(encoding.cffExpertEncoding,v):parseCFFEncoding(e,t+f.encoding,v),a.encoding=a.encoding||a.cffEncoding,a.glyphs=[];for(var g=0;g<a.nGlyphs;g+=1){var m=d.objects[g];a.glyphs.push(parseCFFCharstring(m,a,g))}}function encodeString(e,t){var a,r=encoding.cffStandardStrings.indexOf(e);return r>=0&&(a=r),r=t.indexOf(e),r>=0?a=r+encoding.cffStandardStrings.length:(a=encoding.cffStandardStrings.length+t.length,t.push(e)),a}function makeHeader(){return new table.Table("Header",[{name:"major",type:"Card8",value:1},{name:"minor",type:"Card8",value:0},{name:"hdrSize",type:"Card8",value:4},{name:"major",type:"Card8",value:1}])}function makeNameIndex(e){var t=new table.Table("Name INDEX",[{name:"names",type:"INDEX",value:[]}]);t.names=[];for(var a=0;a<e.length;a+=1)t.names.push({name:"name_"+a,type:"NAME",value:e[a]});return t}function makeDict(e,t,a){for(var r={},n=0;n<e.length;n+=1){var s=e[n],i=t[s.name];void 0===i||equals(i,s.value)||("SID"===s.type&&(i=encodeString(i,a)),r[s.op]={name:s.name,type:s.type,value:i})}return r}function makeTopDict(e,t){var a=new table.Table("Top DICT",[{name:"dict",type:"DICT",value:{}}]);return a.dict=makeDict(TOP_DICT_META,e,t),a}function makeTopDictIndex(e){var t=new table.Table("Top DICT INDEX",[{name:"topDicts",type:"INDEX",value:[]}]);return t.topDicts=[{name:"topDict_0",type:"TABLE",value:e}],t}function makeStringIndex(e){var t=new table.Table("String INDEX",[{name:"strings",type:"INDEX",value:[]}]);t.strings=[];for(var a=0;a<e.length;a+=1)t.strings.push({name:"string_"+a,type:"STRING",value:e[a]});return t}function makeGlobalSubrIndex(){return new table.Table("Global Subr INDEX",[{name:"subrs",type:"INDEX",value:[]}])}function makeCharsets(e,t){for(var a=new table.Table("Charsets",[{name:"format",type:"Card8",value:0}]),r=0;r<e.length;r+=1){var n=e[r],s=encodeString(n,t);a.fields.push({name:"glyph_"+r,type:"SID",value:s})}return a}function glyphToOps(e){var t=[],a=e.path;t.push({name:"width",type:"NUMBER",value:e.advanceWidth});for(var r=0,n=0,s=0;s<a.commands.length;s+=1){var i,h,o=a.commands[s];if("Q"===o.type){var f=1/3,p=2/3;o={type:"C",x:o.x,y:o.y,x1:f*r+p*o.x1,y1:f*n+p*o.y1,x2:f*o.x+p*o.x1,y2:f*o.y+p*o.y1}}if("M"===o.type)i=Math.round(o.x-r),h=Math.round(o.y-n),t.push({name:"dx",type:"NUMBER",value:i}),t.push({name:"dy",type:"NUMBER",value:h}),t.push({name:"rmoveto",type:"OP",value:21}),r=Math.round(o.x),n=Math.round(o.y);else if("L"===o.type)i=Math.round(o.x-r),h=Math.round(o.y-n),t.push({name:"dx",type:"NUMBER",value:i}),t.push({name:"dy",type:"NUMBER",value:h}),t.push({name:"rlineto",type:"OP",value:5}),r=Math.round(o.x),n=Math.round(o.y);else if("C"===o.type){var u=Math.round(o.x1-r),l=Math.round(o.y1-n),c=Math.round(o.x2-o.x1),d=Math.round(o.y2-o.y1);i=Math.round(o.x-o.x2),h=Math.round(o.y-o.y2),t.push({name:"dx1",type:"NUMBER",value:u}),t.push({name:"dy1",type:"NUMBER",value:l}),t.push({name:"dx2",type:"NUMBER",value:c}),t.push({name:"dy2",type:"NUMBER",value:d}),t.push({name:"dx",type:"NUMBER",value:i}),t.push({name:"dy",type:"NUMBER",value:h}),t.push({name:"rrcurveto",type:"OP",value:8}),r=Math.round(o.x),n=Math.round(o.y)}}return t.push({name:"endchar",type:"OP",value:14}),t}function makeCharStringsIndex(e){for(var t=new table.Table("CharStrings INDEX",[{name:"charStrings",type:"INDEX",value:[]}]),a=0;a<e.length;a+=1){var r=e[a],n=glyphToOps(r);t.charStrings.push({name:r.name,type:"CHARSTRING",value:n})}return t}function makePrivateDict(e,t){var a=new table.Table("Private DICT",[{name:"dict",type:"DICT",value:{}}]);return a.dict=makeDict(PRIVATE_DICT_META,e,t),a}function makePrivateDictIndex(e){var t=new table.Table("Private DICT INDEX",[{name:"privateDicts",type:"INDEX",value:[]}]);return t.privateDicts=[{name:"privateDict_0",type:"TABLE",value:e}],t}function makeCFFTable(e,t){for(var a=new table.Table("CFF ",[{name:"header",type:"TABLE"},{name:"nameIndex",type:"TABLE"},{name:"topDictIndex",type:"TABLE"},{name:"stringIndex",type:"TABLE"},{name:"globalSubrIndex",type:"TABLE"},{name:"charsets",type:"TABLE"},{name:"charStringsIndex",type:"TABLE"},{name:"privateDictIndex",type:"TABLE"}]),r={version:t.version,fullName:t.fullName,familyName:t.familyName,weight:t.weightName,charset:999,encoding:0,charStrings:999,"private":[0,999]},n={},s=[],i=1;i<e.length;i+=1)s.push(e[i].name);var h=[];a.header=makeHeader(),a.nameIndex=makeNameIndex([t.postScriptName]);var o=makeTopDict(r,h);a.topDictIndex=makeTopDictIndex(o),a.globalSubrIndex=makeGlobalSubrIndex(),a.charsets=makeCharsets(s,h),a.charStringsIndex=makeCharStringsIndex(e);var f=makePrivateDict(n,h);a.privateDictIndex=makePrivateDictIndex(f),a.stringIndex=makeStringIndex(h);var p=a.header.sizeOf()+a.nameIndex.sizeOf()+a.topDictIndex.sizeOf()+a.stringIndex.sizeOf()+a.globalSubrIndex.sizeOf();return r.charset=p,r.encoding=0,r.charStrings=r.charset+a.charsets.sizeOf(),r.private[1]=r.charStrings+a.charStringsIndex.sizeOf(),o=makeTopDict(r,h),a.topDictIndex=makeTopDictIndex(o),a}var encoding=require("../encoding"),_glyph=require("../glyph"),parse=require("../parse"),path=require("../path"),table=require("../table"),TOP_DICT_META=[{name:"version",op:0,type:"SID"},{name:"notice",op:1,type:"SID"},{name:"copyright",op:1200,type:"SID"},{name:"fullName",op:2,type:"SID"},{name:"familyName",op:3,type:"SID"},{name:"weight",op:4,type:"SID"},{name:"isFixedPitch",op:1201,type:"number",value:0},{name:"italicAngle",op:1202,type:"number",value:0},{name:"underlinePosition",op:1203,type:"number",value:-100},{name:"underlineThickness",op:1204,type:"number",value:50},{name:"paintType",op:1205,type:"number",value:0},{name:"charstringType",op:1206,type:"number",value:2},{name:"fontMatrix",op:1207,type:["real","real","real","real","real","real"],value:[.001,0,0,.001,0,0]},{name:"uniqueId",op:13,type:"number"},{name:"fontBBox",op:5,type:["number","number","number","number"],value:[0,0,0,0]},{name:"strokeWidth",op:1208,type:"number",value:0},{name:"xuid",op:14,type:[],value:null},{name:"charset",op:15,type:"offset",value:0},{name:"encoding",op:16,type:"offset",value:0},{name:"charStrings",op:17,type:"offset",value:0},{name:"private",op:18,type:["number","offset"],value:[0,0]}],PRIVATE_DICT_META=[{name:"subrs",op:19,type:"offset",value:0},{name:"defaultWidthX",op:20,type:"number",value:0},{name:"nominalWidthX",op:21,type:"number",value:0}];exports.parse=parseCFFTable,exports.make=makeCFFTable;


},{"../encoding":3,"../glyph":5,"../parse":7,"../path":8,"../table":9}],11:[function(require,module,exports){
"use strict";function parseCmapTable(e,a){var t,r={};r.version=parse.getUShort(e,a),check.argument(0===r.version,"cmap table version should be 0."),r.numTables=parse.getUShort(e,a+2);var n=-1;for(t=0;t<r.numTables;t+=1){var s=parse.getUShort(e,a+4+8*t),l=parse.getUShort(e,a+4+8*t+2);if(3===s&&(1===l||0===l)){n=parse.getULong(e,a+4+8*t+4);break}}if(-1===n)return null;var o=new parse.Parser(e,a+n);r.format=o.parseUShort(),check.argument(4===r.format,"Only format 4 cmap tables are supported."),r.length=o.parseUShort(),r.language=o.parseUShort();var p;r.segCount=p=o.parseUShort()>>1,o.skip("uShort",3),r.glyphIndexMap={};var g=new parse.Parser(e,a+n+14),m=new parse.Parser(e,a+n+16+2*p),u=new parse.Parser(e,a+n+16+4*p),h=new parse.Parser(e,a+n+16+6*p),c=a+n+16+8*p;for(t=0;p-1>t;t+=1)for(var f,d=g.parseUShort(),S=m.parseUShort(),i=u.parseShort(),v=h.parseUShort(),U=S;d>=U;U+=1)0!==v?(c=h.offset+h.relativeOffset-2,c+=v,c+=2*(U-S),f=parse.getUShort(e,c),0!==f&&(f=f+i&65535)):f=U+i&65535,r.glyphIndexMap[U]=f;return r}function addSegment(e,a,t){e.segments.push({end:a,start:a,delta:-(a-t),offset:0})}function addTerminatorSegment(e){e.segments.push({end:65535,start:65535,delta:1,offset:0})}function makeCmapTable(e){var a,t=new table.Table("cmap",[{name:"version",type:"USHORT",value:0},{name:"numTables",type:"USHORT",value:1},{name:"platformID",type:"USHORT",value:3},{name:"encodingID",type:"USHORT",value:1},{name:"offset",type:"ULONG",value:12},{name:"format",type:"USHORT",value:4},{name:"length",type:"USHORT",value:0},{name:"language",type:"USHORT",value:0},{name:"segCountX2",type:"USHORT",value:0},{name:"searchRange",type:"USHORT",value:0},{name:"entrySelector",type:"USHORT",value:0},{name:"rangeShift",type:"USHORT",value:0}]);for(t.segments=[],a=0;a<e.length;a+=1){for(var r=e[a],n=0;n<r.unicodes.length;n+=1)addSegment(t,r.unicodes[n],a);t.segments=t.segments.sort(function(e,a){return e.start-a.start})}addTerminatorSegment(t);var s;s=t.segments.length,t.segCountX2=2*s,t.searchRange=2*Math.pow(2,Math.floor(Math.log(s)/Math.log(2))),t.entrySelector=Math.log(t.searchRange/2)/Math.log(2),t.rangeShift=t.segCountX2-t.searchRange;var l=[],o=[],p=[],g=[],m=[];for(a=0;s>a;a+=1){var u=t.segments[a];l=l.concat({name:"end_"+a,type:"USHORT",value:u.end}),o=o.concat({name:"start_"+a,type:"USHORT",value:u.start}),p=p.concat({name:"idDelta_"+a,type:"SHORT",value:u.delta}),g=g.concat({name:"idRangeOffset_"+a,type:"USHORT",value:u.offset}),void 0!==u.glyphId&&(m=m.concat({name:"glyph_"+a,type:"USHORT",value:u.glyphId}))}return t.fields=t.fields.concat(l),t.fields.push({name:"reservedPad",type:"USHORT",value:0}),t.fields=t.fields.concat(o),t.fields=t.fields.concat(p),t.fields=t.fields.concat(g),t.fields=t.fields.concat(m),t.length=14+2*l.length+2+2*o.length+2*p.length+2*g.length+2*m.length,t}var check=require("../check"),parse=require("../parse"),table=require("../table");exports.parse=parseCmapTable,exports.make=makeCmapTable;


},{"../check":1,"../parse":7,"../table":9}],12:[function(require,module,exports){
"use strict";function parseGlyphCoordinate(r,e,t,o,n){var a;return(e&o)>0?(a=r.parseByte(),0===(e&n)&&(a=-a),a=t+a):a=(e&n)>0?t:t+r.parseShort(),a}function parseGlyph(r,e,t,o){var n=new parse.Parser(r,e),a=new _glyph.Glyph({font:o,index:t});a.numberOfContours=n.parseShort(),a.xMin=n.parseShort(),a.yMin=n.parseShort(),a.xMax=n.parseShort(),a.yMax=n.parseShort();var s,p;if(a.numberOfContours>0){var u,i=a.endPointIndices=[];for(u=0;u<a.numberOfContours;u+=1)i.push(n.parseUShort());for(a.instructionLength=n.parseUShort(),a.instructions=[],u=0;u<a.instructionLength;u+=1)a.instructions.push(n.parseByte());var l=i[i.length-1]+1;for(s=[],u=0;l>u;u+=1)if(p=n.parseByte(),s.push(p),(8&p)>0)for(var h=n.parseByte(),f=0;h>f;f+=1)s.push(p),u+=1;if(check.argument(s.length===l,"Bad flags."),i.length>0){var y,c=[];if(l>0){for(u=0;l>u;u+=1)p=s[u],y={},y.onCurve=!!(1&p),y.lastPointOfContour=i.indexOf(u)>=0,c.push(y);var v=0;for(u=0;l>u;u+=1)p=s[u],y=c[u],y.x=parseGlyphCoordinate(n,p,v,2,16),v=y.x;var x=0;for(u=0;l>u;u+=1)p=s[u],y=c[u],y.y=parseGlyphCoordinate(n,p,x,4,32),x=y.y}a.points=c}else a.points=[]}else if(0===a.numberOfContours)a.points=[];else{a.isComposite=!0,a.points=[],a.components=[];for(var C=!0;C;){s=n.parseUShort();var g={glyphIndex:n.parseUShort(),xScale:1,scale01:0,scale10:0,yScale:1,dx:0,dy:0};(1&s)>0?(g.dx=n.parseShort(),g.dy=n.parseShort()):(g.dx=n.parseChar(),g.dy=n.parseChar()),(8&s)>0?g.xScale=g.yScale=n.parseF2Dot14():(64&s)>0?(g.xScale=n.parseF2Dot14(),g.yScale=n.parseF2Dot14()):(128&s)>0&&(g.xScale=n.parseF2Dot14(),g.scale01=n.parseF2Dot14(),g.scale10=n.parseF2Dot14(),g.yScale=n.parseF2Dot14()),a.components.push(g),C=!!(32&s)}}return a}function transformPoints(r,e){for(var t=[],o=0;o<r.length;o+=1){var n=r[o],a={x:e.xScale*n.x+e.scale01*n.y+e.dx,y:e.scale10*n.x+e.yScale*n.y+e.dy,onCurve:n.onCurve,lastPointOfContour:n.lastPointOfContour};t.push(a)}return t}function getContours(r){for(var e=[],t=[],o=0;o<r.length;o+=1){var n=r[o];t.push(n),n.lastPointOfContour&&(e.push(t),t=[])}return check.argument(0===t.length,"There are still points left in the current contour."),e}function getPath(r){var e=new path.Path;if(!r)return e;for(var t=getContours(r),o=0;o<t.length;o+=1){var n,a,s=t[o],p=s[0],u=s[s.length-1];p.onCurve?(n=null,a=!0):(p=u.onCurve?u:{x:(p.x+u.x)/2,y:(p.y+u.y)/2},n=p,a=!1),e.moveTo(p.x,p.y);for(var i=a?1:0;i<s.length;i+=1){var l=s[i],h=0===i?p:s[i-1];if(h.onCurve&&l.onCurve)e.lineTo(l.x,l.y);else if(h.onCurve&&!l.onCurve)n=l;else if(h.onCurve||l.onCurve){if(h.onCurve||!l.onCurve)throw new Error("Invalid state.");e.quadraticCurveTo(n.x,n.y,l.x,l.y),n=null}else{var f={x:(h.x+l.x)/2,y:(h.y+l.y)/2};e.quadraticCurveTo(h.x,h.y,f.x,f.y),n=l}}p!==u&&(n?e.quadraticCurveTo(n.x,n.y,p.x,p.y):e.lineTo(p.x,p.y))}return e.closePath(),e}function parseGlyfTable(r,e,t,o){var n,a=[];for(n=0;n<t.length-1;n+=1){var s=t[n],p=t[n+1];a.push(s!==p?parseGlyph(r,e+s,n,o):new _glyph.Glyph({font:o,index:n}))}for(n=0;n<a.length;n+=1){var u=a[n];if(u.isComposite)for(var i=0;i<u.components.length;i+=1){var l=u.components[i],h=a[l.glyphIndex];if(h.points){var f=transformPoints(h.points,l);u.points=u.points.concat(f)}}u.path=getPath(u.points)}return a}var check=require("../check"),_glyph=require("../glyph"),parse=require("../parse"),path=require("../path");exports.parse=parseGlyfTable;


},{"../check":1,"../glyph":5,"../parse":7,"../path":8}],13:[function(require,module,exports){
"use strict";function parseTaggedListTable(r,e){for(var a=new parse.Parser(r,e),s=a.parseUShort(),t=[],o=0;s>o;o++)t[a.parseTag()]={offset:a.parseUShort()};return t}function parseCoverageTable(r,e){var a=new parse.Parser(r,e),s=a.parseUShort(),t=a.parseUShort();if(1===s)return a.parseUShortList(t);if(2===s){for(var o=[];t--;)for(var p=a.parseUShort(),n=a.parseUShort(),f=a.parseUShort(),i=p;n>=i;i++)o[f++]=i;return o}}function parseClassDefTable(r,e){var a=new parse.Parser(r,e),s=a.parseUShort();if(1===s){var t=a.parseUShort(),o=a.parseUShort(),p=a.parseUShortList(o);return function(r){return p[r-t]||0}}if(2===s){for(var n=a.parseUShort(),f=[],i=[],h=[],S=0;n>S;S++)f[S]=a.parseUShort(),i[S]=a.parseUShort(),h[S]=a.parseUShort();return function(r){for(var e=0,a=f.length-1;a>e;){var s=e+a+1>>1;r<f[s]?a=s-1:e=s}return f[e]<=r&&r<=i[e]?h[e]||0:0}}}function parsePairPosSubTable(r,e){var a,s,t=new parse.Parser(r,e),o=t.parseUShort(),p=t.parseUShort(),n=parseCoverageTable(r,e+p),f=t.parseUShort(),i=t.parseUShort();if(4===f&&0===i){var h={};if(1===o){for(var S=t.parseUShort(),u=[],v=t.parseOffset16List(S),U=0;S>U;U++){var l=v[U],g=h[l];if(!g){g={},t.relativeOffset=l;for(var T=t.parseUShort();T--;){var c=t.parseUShort();f&&(a=t.parseShort()),i&&(s=t.parseShort()),g[c]=a}}u[n[U]]=g}return function(r,e){var a=u[r];return a?a[e]:void 0}}if(2===o){for(var b=t.parseUShort(),P=t.parseUShort(),L=t.parseUShort(),k=t.parseUShort(),d=parseClassDefTable(r,e+b),w=parseClassDefTable(r,e+P),O=[],C=0;L>C;C++)for(var G=O[C]=[],K=0;k>K;K++)f&&(a=t.parseShort()),i&&(s=t.parseShort()),G[K]=a;var V={};for(C=0;C<n.length;C++)V[n[C]]=1;return function(r,e){if(V[r]){var a=d(r),s=w(e),t=O[a];return t?t[s]:void 0}}}}}function parseLookupTable(r,e){var a=new parse.Parser(r,e),s=a.parseUShort(),t=a.parseUShort(),o=16&t,p=a.parseUShort(),n=a.parseOffset16List(p),f={lookupType:s,lookupFlag:t,markFilteringSet:o?a.parseUShort():-1};if(2===s){for(var i=[],h=0;p>h;h++)i.push(parsePairPosSubTable(r,e+n[h]));f.getKerningValue=function(r,e){for(var a=i.length;a--;){var s=i[a](r,e);if(void 0!==s)return s}return 0}}return f}function parseGposTable(r,e,a){var s=new parse.Parser(r,e),t=s.parseFixed();check.argument(1===t,"Unsupported GPOS table version."),parseTaggedListTable(r,e+s.parseUShort()),parseTaggedListTable(r,e+s.parseUShort());var o=s.parseUShort();s.relativeOffset=o;for(var p=s.parseUShort(),n=s.parseOffset16List(p),f=e+o,i=0;p>i;i++){var h=parseLookupTable(r,f+n[i]);2!==h.lookupType||a.getGposKerningValue||(a.getGposKerningValue=h.getKerningValue)}}var check=require("../check"),parse=require("../parse");exports.parse=parseGposTable;


},{"../check":1,"../parse":7}],14:[function(require,module,exports){
"use strict";function parseHeadTable(e,a){var r={},t=new parse.Parser(e,a);return r.version=t.parseVersion(),r.fontRevision=Math.round(1e3*t.parseFixed())/1e3,r.checkSumAdjustment=t.parseULong(),r.magicNumber=t.parseULong(),check.argument(1594834165===r.magicNumber,"Font header has wrong magic number."),r.flags=t.parseUShort(),r.unitsPerEm=t.parseUShort(),r.created=t.parseLongDateTime(),r.modified=t.parseLongDateTime(),r.xMin=t.parseShort(),r.yMin=t.parseShort(),r.xMax=t.parseShort(),r.yMax=t.parseShort(),r.macStyle=t.parseUShort(),r.lowestRecPPEM=t.parseUShort(),r.fontDirectionHint=t.parseShort(),r.indexToLocFormat=t.parseShort(),r.glyphDataFormat=t.parseShort(),r}function makeHeadTable(e){return new table.Table("head",[{name:"version",type:"FIXED",value:65536},{name:"fontRevision",type:"FIXED",value:65536},{name:"checkSumAdjustment",type:"ULONG",value:0},{name:"magicNumber",type:"ULONG",value:1594834165},{name:"flags",type:"USHORT",value:0},{name:"unitsPerEm",type:"USHORT",value:1e3},{name:"created",type:"LONGDATETIME",value:0},{name:"modified",type:"LONGDATETIME",value:0},{name:"xMin",type:"SHORT",value:0},{name:"yMin",type:"SHORT",value:0},{name:"xMax",type:"SHORT",value:0},{name:"yMax",type:"SHORT",value:0},{name:"macStyle",type:"USHORT",value:0},{name:"lowestRecPPEM",type:"USHORT",value:0},{name:"fontDirectionHint",type:"SHORT",value:2},{name:"indexToLocFormat",type:"SHORT",value:0},{name:"glyphDataFormat",type:"SHORT",value:0}],e)}var check=require("../check"),parse=require("../parse"),table=require("../table");exports.parse=parseHeadTable,exports.make=makeHeadTable;


},{"../check":1,"../parse":7,"../table":9}],15:[function(require,module,exports){
"use strict";function parseHheaTable(e,a){var r={},t=new parse.Parser(e,a);return r.version=t.parseVersion(),r.ascender=t.parseShort(),r.descender=t.parseShort(),r.lineGap=t.parseShort(),r.advanceWidthMax=t.parseUShort(),r.minLeftSideBearing=t.parseShort(),r.minRightSideBearing=t.parseShort(),r.xMaxExtent=t.parseShort(),r.caretSlopeRise=t.parseShort(),r.caretSlopeRun=t.parseShort(),r.caretOffset=t.parseShort(),t.relativeOffset+=8,r.metricDataFormat=t.parseShort(),r.numberOfHMetrics=t.parseUShort(),r}function makeHheaTable(e){return new table.Table("hhea",[{name:"version",type:"FIXED",value:65536},{name:"ascender",type:"FWORD",value:0},{name:"descender",type:"FWORD",value:0},{name:"lineGap",type:"FWORD",value:0},{name:"advanceWidthMax",type:"UFWORD",value:0},{name:"minLeftSideBearing",type:"FWORD",value:0},{name:"minRightSideBearing",type:"FWORD",value:0},{name:"xMaxExtent",type:"FWORD",value:0},{name:"caretSlopeRise",type:"SHORT",value:1},{name:"caretSlopeRun",type:"SHORT",value:0},{name:"caretOffset",type:"SHORT",value:0},{name:"reserved1",type:"SHORT",value:0},{name:"reserved2",type:"SHORT",value:0},{name:"reserved3",type:"SHORT",value:0},{name:"reserved4",type:"SHORT",value:0},{name:"metricDataFormat",type:"SHORT",value:0},{name:"numberOfHMetrics",type:"USHORT",value:0}],e)}var parse=require("../parse"),table=require("../table");exports.parse=parseHheaTable,exports.make=makeHheaTable;


},{"../parse":7,"../table":9}],16:[function(require,module,exports){
"use strict";function parseHmtxTable(e,a,r,t,s){for(var i,l,n=new parse.Parser(e,a),p=0;t>p;p+=1){r>p&&(i=n.parseUShort(),l=n.parseShort());var d=s[p];d.advanceWidth=i,d.leftSideBearing=l}}function makeHmtxTable(e){for(var a=new table.Table("hmtx",[]),r=0;r<e.length;r+=1){var t=e[r],s=t.advanceWidth||0,i=t.leftSideBearing||0;a.fields.push({name:"advanceWidth_"+r,type:"USHORT",value:s}),a.fields.push({name:"leftSideBearing_"+r,type:"SHORT",value:i})}return a}var parse=require("../parse"),table=require("../table");exports.parse=parseHmtxTable,exports.make=makeHmtxTable;


},{"../parse":7,"../table":9}],17:[function(require,module,exports){
"use strict";function parseKernTable(r,e){var a={},s=new parse.Parser(r,e),p=s.parseUShort();check.argument(0===p,"Unsupported kern table version."),s.skip("uShort",1);var t=s.parseUShort();check.argument(0===t,"Unsupported kern sub-table version."),s.skip("uShort",2);var o=s.parseUShort();s.skip("uShort",3);for(var n=0;o>n;n+=1){var h=s.parseUShort(),u=s.parseUShort(),c=s.parseShort();a[h+","+u]=c}return a}var check=require("../check"),parse=require("../parse");exports.parse=parseKernTable;


},{"../check":1,"../parse":7}],18:[function(require,module,exports){
"use strict";function parseLocaTable(r,a,e,s){for(var p=new parse.Parser(r,a),o=s?p.parseUShort:p.parseULong,t=[],c=0;e+1>c;c+=1){var n=o.call(p);s&&(n*=2),t.push(n)}return t}var parse=require("../parse");exports.parse=parseLocaTable;


},{"../parse":7}],19:[function(require,module,exports){
"use strict";function parseMaxpTable(e,a){var r={},s=new parse.Parser(e,a);return r.version=s.parseVersion(),r.numGlyphs=s.parseUShort(),1===r.version&&(r.maxPoints=s.parseUShort(),r.maxContours=s.parseUShort(),r.maxCompositePoints=s.parseUShort(),r.maxCompositeContours=s.parseUShort(),r.maxZones=s.parseUShort(),r.maxTwilightPoints=s.parseUShort(),r.maxStorage=s.parseUShort(),r.maxFunctionDefs=s.parseUShort(),r.maxInstructionDefs=s.parseUShort(),r.maxStackElements=s.parseUShort(),r.maxSizeOfInstructions=s.parseUShort(),r.maxComponentElements=s.parseUShort(),r.maxComponentDepth=s.parseUShort()),r}function makeMaxpTable(e){return new table.Table("maxp",[{name:"version",type:"FIXED",value:20480},{name:"numGlyphs",type:"USHORT",value:e}])}var parse=require("../parse"),table=require("../table");exports.parse=parseMaxpTable,exports.make=makeMaxpTable;


},{"../parse":7,"../table":9}],20:[function(require,module,exports){
"use strict";function parseNameTable(e,a){var r={},n=new parse.Parser(e,a);r.format=n.parseUShort();for(var t=n.parseUShort(),s=n.offset+n.parseUShort(),o=0,m=0;t>m;m++){var l=n.parseUShort(),p=n.parseUShort(),u=n.parseUShort(),i=n.parseUShort(),d=nameTableNames[i],c=n.parseUShort(),f=n.parseUShort();if(3===l&&1===p&&1033===u){for(var h=[],T=c/2,g=0;T>g;g++,f+=2)h[g]=parse.getShort(e,s+f);var S=String.fromCharCode.apply(null,h);d?r[d]=S:(o++,r["unknown"+o]=S)}}return 1===r.format&&(r.langTagCount=n.parseUShort()),r}function makeNameRecord(e,a,r,n,t,s){return new table.Table("NameRecord",[{name:"platformID",type:"USHORT",value:e},{name:"encodingID",type:"USHORT",value:a},{name:"languageID",type:"USHORT",value:r},{name:"nameID",type:"USHORT",value:n},{name:"length",type:"USHORT",value:t},{name:"offset",type:"USHORT",value:s}])}function addMacintoshNameRecord(e,a,r,n){var t=encode.STRING(r);return e.records.push(makeNameRecord(1,0,0,a,t.length,n)),e.strings.push(t),n+=t.length}function addWindowsNameRecord(e,a,r,n){var t=encode.UTF16(r);return e.records.push(makeNameRecord(3,1,1033,a,t.length,n)),e.strings.push(t),n+=t.length}function makeNameTable(e){var a=new table.Table("name",[{name:"format",type:"USHORT",value:0},{name:"count",type:"USHORT",value:0},{name:"stringOffset",type:"USHORT",value:0}]);a.records=[],a.strings=[];var r,n,t=0;for(r=0;r<nameTableNames.length;r+=1)void 0!==e[nameTableNames[r]]&&(n=e[nameTableNames[r]],t=addMacintoshNameRecord(a,r,n,t));for(r=0;r<nameTableNames.length;r+=1)void 0!==e[nameTableNames[r]]&&(n=e[nameTableNames[r]],t=addWindowsNameRecord(a,r,n,t));for(a.count=a.records.length,a.stringOffset=6+12*a.count,r=0;r<a.records.length;r+=1)a.fields.push({name:"record_"+r,type:"TABLE",value:a.records[r]});for(r=0;r<a.strings.length;r+=1)a.fields.push({name:"string_"+r,type:"LITERAL",value:a.strings[r]});return a}var encode=require("../types").encode,parse=require("../parse"),table=require("../table"),nameTableNames=["copyright","fontFamily","fontSubfamily","uniqueID","fullName","version","postScriptName","trademark","manufacturer","designer","description","manufacturerURL","designerURL","licence","licenceURL","reserved","preferredFamily","preferredSubfamily","compatibleFullName","sampleText","postScriptFindFontName","wwsFamily","wwsSubfamily"];exports.parse=parseNameTable,exports.make=makeNameTable;


},{"../parse":7,"../table":9,"../types":24}],21:[function(require,module,exports){
"use strict";function getUnicodeRange(e){for(var n=0;n<unicodeRanges.length;n+=1){var a=unicodeRanges[n];if(e>=a.begin&&e<a.end)return n}return-1}function parseOS2Table(e,n){var a={},i=new parse.Parser(e,n);a.version=i.parseUShort(),a.xAvgCharWidth=i.parseShort(),a.usWeightClass=i.parseUShort(),a.usWidthClass=i.parseUShort(),a.fsType=i.parseUShort(),a.ySubscriptXSize=i.parseShort(),a.ySubscriptYSize=i.parseShort(),a.ySubscriptXOffset=i.parseShort(),a.ySubscriptYOffset=i.parseShort(),a.ySuperscriptXSize=i.parseShort(),a.ySuperscriptYSize=i.parseShort(),a.ySuperscriptXOffset=i.parseShort(),a.ySuperscriptYOffset=i.parseShort(),a.yStrikeoutSize=i.parseShort(),a.yStrikeoutPosition=i.parseShort(),a.sFamilyClass=i.parseShort(),a.panose=[];for(var t=0;10>t;t++)a.panose[t]=i.parseByte();return a.ulUnicodeRange1=i.parseULong(),a.ulUnicodeRange2=i.parseULong(),a.ulUnicodeRange3=i.parseULong(),a.ulUnicodeRange4=i.parseULong(),a.achVendID=String.fromCharCode(i.parseByte(),i.parseByte(),i.parseByte(),i.parseByte()),a.fsSelection=i.parseUShort(),a.usFirstCharIndex=i.parseUShort(),a.usLastCharIndex=i.parseUShort(),a.sTypoAscender=i.parseShort(),a.sTypoDescender=i.parseShort(),a.sTypoLineGap=i.parseShort(),a.usWinAscent=i.parseUShort(),a.usWinDescent=i.parseUShort(),a.version>=1&&(a.ulCodePageRange1=i.parseULong(),a.ulCodePageRange2=i.parseULong()),a.version>=2&&(a.sxHeight=i.parseShort(),a.sCapHeight=i.parseShort(),a.usDefaultChar=i.parseUShort(),a.usBreakChar=i.parseUShort(),a.usMaxContent=i.parseUShort()),a}function makeOS2Table(e){return new table.Table("OS/2",[{name:"version",type:"USHORT",value:3},{name:"xAvgCharWidth",type:"SHORT",value:0},{name:"usWeightClass",type:"USHORT",value:0},{name:"usWidthClass",type:"USHORT",value:0},{name:"fsType",type:"USHORT",value:0},{name:"ySubscriptXSize",type:"SHORT",value:650},{name:"ySubscriptYSize",type:"SHORT",value:699},{name:"ySubscriptXOffset",type:"SHORT",value:0},{name:"ySubscriptYOffset",type:"SHORT",value:140},{name:"ySuperscriptXSize",type:"SHORT",value:650},{name:"ySuperscriptYSize",type:"SHORT",value:699},{name:"ySuperscriptXOffset",type:"SHORT",value:0},{name:"ySuperscriptYOffset",type:"SHORT",value:479},{name:"yStrikeoutSize",type:"SHORT",value:49},{name:"yStrikeoutPosition",type:"SHORT",value:258},{name:"sFamilyClass",type:"SHORT",value:0},{name:"bFamilyType",type:"BYTE",value:0},{name:"bSerifStyle",type:"BYTE",value:0},{name:"bWeight",type:"BYTE",value:0},{name:"bProportion",type:"BYTE",value:0},{name:"bContrast",type:"BYTE",value:0},{name:"bStrokeVariation",type:"BYTE",value:0},{name:"bArmStyle",type:"BYTE",value:0},{name:"bLetterform",type:"BYTE",value:0},{name:"bMidline",type:"BYTE",value:0},{name:"bXHeight",type:"BYTE",value:0},{name:"ulUnicodeRange1",type:"ULONG",value:0},{name:"ulUnicodeRange2",type:"ULONG",value:0},{name:"ulUnicodeRange3",type:"ULONG",value:0},{name:"ulUnicodeRange4",type:"ULONG",value:0},{name:"achVendID",type:"CHARARRAY",value:"XXXX"},{name:"fsSelection",type:"USHORT",value:0},{name:"usFirstCharIndex",type:"USHORT",value:0},{name:"usLastCharIndex",type:"USHORT",value:0},{name:"sTypoAscender",type:"SHORT",value:0},{name:"sTypoDescender",type:"SHORT",value:0},{name:"sTypoLineGap",type:"SHORT",value:0},{name:"usWinAscent",type:"USHORT",value:0},{name:"usWinDescent",type:"USHORT",value:0},{name:"ulCodePageRange1",type:"ULONG",value:0},{name:"ulCodePageRange2",type:"ULONG",value:0},{name:"sxHeight",type:"SHORT",value:0},{name:"sCapHeight",type:"SHORT",value:0},{name:"usDefaultChar",type:"USHORT",value:0},{name:"usBreakChar",type:"USHORT",value:0},{name:"usMaxContext",type:"USHORT",value:0}],e)}var parse=require("../parse"),table=require("../table"),unicodeRanges=[{begin:0,end:127},{begin:128,end:255},{begin:256,end:383},{begin:384,end:591},{begin:592,end:687},{begin:688,end:767},{begin:768,end:879},{begin:880,end:1023},{begin:11392,end:11519},{begin:1024,end:1279},{begin:1328,end:1423},{begin:1424,end:1535},{begin:42240,end:42559},{begin:1536,end:1791},{begin:1984,end:2047},{begin:2304,end:2431},{begin:2432,end:2559},{begin:2560,end:2687},{begin:2688,end:2815},{begin:2816,end:2943},{begin:2944,end:3071},{begin:3072,end:3199},{begin:3200,end:3327},{begin:3328,end:3455},{begin:3584,end:3711},{begin:3712,end:3839},{begin:4256,end:4351},{begin:6912,end:7039},{begin:4352,end:4607},{begin:7680,end:7935},{begin:7936,end:8191},{begin:8192,end:8303},{begin:8304,end:8351},{begin:8352,end:8399},{begin:8400,end:8447},{begin:8448,end:8527},{begin:8528,end:8591},{begin:8592,end:8703},{begin:8704,end:8959},{begin:8960,end:9215},{begin:9216,end:9279},{begin:9280,end:9311},{begin:9312,end:9471},{begin:9472,end:9599},{begin:9600,end:9631},{begin:9632,end:9727},{begin:9728,end:9983},{begin:9984,end:10175},{begin:12288,end:12351},{begin:12352,end:12447},{begin:12448,end:12543},{begin:12544,end:12591},{begin:12592,end:12687},{begin:43072,end:43135},{begin:12800,end:13055},{begin:13056,end:13311},{begin:44032,end:55215},{begin:55296,end:57343},{begin:67840,end:67871},{begin:19968,end:40959},{begin:57344,end:63743},{begin:12736,end:12783},{begin:64256,end:64335},{begin:64336,end:65023},{begin:65056,end:65071},{begin:65040,end:65055},{begin:65104,end:65135},{begin:65136,end:65279},{begin:65280,end:65519},{begin:65520,end:65535},{begin:3840,end:4095},{begin:1792,end:1871},{begin:1920,end:1983},{begin:3456,end:3583},{begin:4096,end:4255},{begin:4608,end:4991},{begin:5024,end:5119},{begin:5120,end:5759},{begin:5760,end:5791},{begin:5792,end:5887},{begin:6016,end:6143},{begin:6144,end:6319},{begin:10240,end:10495},{begin:40960,end:42127},{begin:5888,end:5919},{begin:66304,end:66351},{begin:66352,end:66383},{begin:66560,end:66639},{begin:118784,end:119039},{begin:119808,end:120831},{begin:1044480,end:1048573},{begin:65024,end:65039},{begin:917504,end:917631},{begin:6400,end:6479},{begin:6480,end:6527},{begin:6528,end:6623},{begin:6656,end:6687},{begin:11264,end:11359},{begin:11568,end:11647},{begin:19904,end:19967},{begin:43008,end:43055},{begin:65536,end:65663},{begin:65856,end:65935},{begin:66432,end:66463},{begin:66464,end:66527},{begin:66640,end:66687},{begin:66688,end:66735},{begin:67584,end:67647},{begin:68096,end:68191},{begin:119552,end:119647},{begin:73728,end:74751},{begin:119648,end:119679},{begin:7040,end:7103},{begin:7168,end:7247},{begin:7248,end:7295},{begin:43136,end:43231},{begin:43264,end:43311},{begin:43312,end:43359},{begin:43520,end:43615},{begin:65936,end:65999},{begin:66e3,end:66047},{begin:66208,end:66271},{begin:127024,end:127135}];exports.unicodeRanges=unicodeRanges,exports.getUnicodeRange=getUnicodeRange,exports.parse=parseOS2Table,exports.make=makeOS2Table;


},{"../parse":7,"../table":9}],22:[function(require,module,exports){
"use strict";function parsePostTable(e,a){var r,n={},s=new parse.Parser(e,a);switch(n.version=s.parseVersion(),n.italicAngle=s.parseFixed(),n.underlinePosition=s.parseShort(),n.underlineThickness=s.parseShort(),n.isFixedPitch=s.parseULong(),n.minMemType42=s.parseULong(),n.maxMemType42=s.parseULong(),n.minMemType1=s.parseULong(),n.maxMemType1=s.parseULong(),n.version){case 1:n.names=encoding.standardNames.slice();break;case 2:for(n.numberOfGlyphs=s.parseUShort(),n.glyphNameIndex=new Array(n.numberOfGlyphs),r=0;r<n.numberOfGlyphs;r++)n.glyphNameIndex[r]=s.parseUShort();for(n.names=[],r=0;r<n.numberOfGlyphs;r++)if(n.glyphNameIndex[r]>=encoding.standardNames.length){var p=s.parseChar();n.names.push(s.parseString(p))}break;case 2.5:for(n.numberOfGlyphs=s.parseUShort(),n.offset=new Array(n.numberOfGlyphs),r=0;r<n.numberOfGlyphs;r++)n.offset[r]=s.parseChar()}return n}function makePostTable(){return new table.Table("post",[{name:"version",type:"FIXED",value:196608},{name:"italicAngle",type:"FIXED",value:0},{name:"underlinePosition",type:"FWORD",value:0},{name:"underlineThickness",type:"FWORD",value:0},{name:"isFixedPitch",type:"ULONG",value:0},{name:"minMemType42",type:"ULONG",value:0},{name:"maxMemType42",type:"ULONG",value:0},{name:"minMemType1",type:"ULONG",value:0},{name:"maxMemType1",type:"ULONG",value:0}])}var encoding=require("../encoding"),parse=require("../parse"),table=require("../table");exports.parse=parsePostTable,exports.make=makePostTable;


},{"../encoding":3,"../parse":7,"../table":9}],23:[function(require,module,exports){
"use strict";function log2(e){return Math.log(e)/Math.log(2)|0}function computeCheckSum(e){for(;e.length%4!==0;)e.push(0);for(var a=0,n=0;n<e.length;n+=4)a+=(e[n]<<24)+(e[n+1]<<16)+(e[n+2]<<8)+e[n+3];return a%=Math.pow(2,32)}function makeTableRecord(e,a,n,r){return new table.Table("Table Record",[{name:"tag",type:"TAG",value:void 0!==e?e:""},{name:"checkSum",type:"ULONG",value:void 0!==a?a:0},{name:"offset",type:"ULONG",value:void 0!==n?n:0},{name:"length",type:"ULONG",value:void 0!==r?r:0}])}function makeSfntTable(e){var a=new table.Table("sfnt",[{name:"version",type:"TAG",value:"OTTO"},{name:"numTables",type:"USHORT",value:0},{name:"searchRange",type:"USHORT",value:0},{name:"entrySelector",type:"USHORT",value:0},{name:"rangeShift",type:"USHORT",value:0}]);a.tables=e,a.numTables=e.length;var n=Math.pow(2,log2(a.numTables));a.searchRange=16*n,a.entrySelector=log2(n),a.rangeShift=16*a.numTables-a.searchRange;for(var r=[],t=[],i=a.sizeOf()+makeTableRecord().sizeOf()*a.numTables;i%4!==0;)i+=1,t.push({name:"padding",type:"BYTE",value:0});for(var l=0;l<e.length;l+=1){var s=e[l];check.argument(4===s.tableName.length,"Table name"+s.tableName+" is invalid.");var m=s.sizeOf(),u=makeTableRecord(s.tableName,computeCheckSum(s.encode()),i,m);for(r.push({name:u.tag+" Table Record",type:"TABLE",value:u}),t.push({name:s.tableName+" table",type:"TABLE",value:s}),i+=m,check.argument(!isNaN(i),"Something went wrong calculating the offset.");i%4!==0;)i+=1,t.push({name:"padding",type:"BYTE",value:0})}return r.sort(function(e,a){return e.value.tag>a.value.tag?1:-1}),a.fields=a.fields.concat(r),a.fields=a.fields.concat(t),a}function metricsForChar(e,a,n){for(var r=0;r<a.length;r+=1){var t=e.charToGlyphIndex(a[r]);if(t>0){var i=e.glyphs[t];return i.getMetrics()}}return n}function average(e){for(var a=0,n=0;n<e.length;n+=1)a+=e[n];return a/e.length}function fontToSfntTable(e){for(var a=[],n=[],r=[],t=[],i=[],l=[],s=[],m=null,u=0,c=0,h=0,o=0,d=0,p=0;p<e.glyphs.length;p+=1){var f=e.glyphs[p],g=0|f.unicode;(m>g||null===m)&&(m=g),g>u&&(u=g);var y=os2.getUnicodeRange(g);if(32>y)c|=1<<y;else if(64>y)h|=1<<y-32;else if(96>y)o|=1<<y-64;else{if(!(123>y))throw new Error("Unicode ranges bits > 123 are reserved for internal usage");d|=1<<y-96}if(".notdef"!==f.name){var v=f.getMetrics();a.push(v.xMin),n.push(v.yMin),r.push(v.xMax),t.push(v.yMax),l.push(v.leftSideBearing),s.push(v.rightSideBearing),i.push(f.advanceWidth)}}var x={xMin:Math.min.apply(null,a),yMin:Math.min.apply(null,n),xMax:Math.max.apply(null,r),yMax:Math.max.apply(null,t),advanceWidthMax:Math.max.apply(null,i),advanceWidthAvg:average(i),minLeftSideBearing:Math.min.apply(null,l),maxLeftSideBearing:Math.max.apply(null,l),minRightSideBearing:Math.min.apply(null,s)};x.ascender=void 0!==e.ascender?e.ascender:x.yMax,x.descender=void 0!==e.descender?e.descender:x.yMin;var M=head.make({unitsPerEm:e.unitsPerEm,xMin:x.xMin,yMin:x.yMin,xMax:x.xMax,yMax:x.yMax}),T=hhea.make({ascender:x.ascender,descender:x.descender,advanceWidthMax:x.advanceWidthMax,minLeftSideBearing:x.minLeftSideBearing,minRightSideBearing:x.minRightSideBearing,xMaxExtent:x.maxLeftSideBearing+(x.xMax-x.xMin),numberOfHMetrics:e.glyphs.length}),S=maxp.make(e.glyphs.length),b=os2.make({xAvgCharWidth:Math.round(x.advanceWidthAvg),usWeightClass:500,usWidthClass:5,usFirstCharIndex:m,usLastCharIndex:u,ulUnicodeRange1:c,ulUnicodeRange2:h,ulUnicodeRange3:o,ulUnicodeRange4:d,sTypoAscender:x.ascender,sTypoDescender:x.descender,sTypoLineGap:0,usWinAscent:x.ascender,usWinDescent:-x.descender,sxHeight:metricsForChar(e,"xyvw",{yMax:0}).yMax,sCapHeight:metricsForChar(e,"HIKLEFJMNTZBDPRAGOQSUVWXY",x).yMax,usBreakChar:e.hasChar(" ")?32:0}),k=hmtx.make(e.glyphs),R=cmap.make(e.glyphs),N=e.familyName+" "+e.styleName,U=e.familyName.replace(/\s/g,"")+"-"+e.styleName,L=_name.make({copyright:e.copyright,fontFamily:e.familyName,fontSubfamily:e.styleName,uniqueID:e.manufacturer+":"+N,fullName:N,version:e.version,postScriptName:U,trademark:e.trademark,manufacturer:e.manufacturer,designer:e.designer,description:e.description,manufacturerURL:e.manufacturerURL,designerURL:e.designerURL,license:e.license,licenseURL:e.licenseURL,preferredFamily:e.familyName,preferredSubfamily:e.styleName}),C=post.make(),B=cff.make(e.glyphs,{version:e.version,fullName:N,familyName:e.familyName,weightName:e.styleName,postScriptName:U}),O=[M,T,S,b,L,R,C,B,k],w=makeSfntTable(O),q=w.encode(),W=computeCheckSum(q),A=w.fields,E=!1;for(p=0;p<A.length;p+=1)if("head table"===A[p].name){A[p].value.checkSumAdjustment=2981146554-W,E=!0;break}if(!E)throw new Error("Could not find head table with checkSum to adjust.");return w}var check=require("../check"),table=require("../table"),cmap=require("./cmap"),cff=require("./cff"),head=require("./head"),hhea=require("./hhea"),hmtx=require("./hmtx"),maxp=require("./maxp"),_name=require("./name"),os2=require("./os2"),post=require("./post");exports.computeCheckSum=computeCheckSum,exports.make=makeSfntTable,exports.fontToTable=fontToSfntTable;


},{"../check":1,"../table":9,"./cff":10,"./cmap":11,"./head":14,"./hhea":15,"./hmtx":16,"./maxp":19,"./name":20,"./os2":21,"./post":22}],24:[function(require,module,exports){
"use strict";function constant(e){return function(){return e}}var check=require("./check"),LIMIT16=32768,LIMIT32=2147483648,decode={},encode={},sizeOf={};encode.BYTE=function(e){return check.argument(e>=0&&255>=e,"Byte value should be between 0 and 255."),[e]},sizeOf.BYTE=constant(1),encode.CHAR=function(e){return[e.charCodeAt(0)]},sizeOf.BYTE=constant(1),encode.CHARARRAY=function(e){for(var n=[],o=0;o<e.length;o+=1)n.push(e.charCodeAt(o));return n},sizeOf.CHARARRAY=function(e){return e.length},encode.USHORT=function(e){return[e>>8&255,255&e]},sizeOf.USHORT=constant(2),encode.SHORT=function(e){return e>=LIMIT16&&(e=-(2*LIMIT16-e)),[e>>8&255,255&e]},sizeOf.SHORT=constant(2),encode.UINT24=function(e){return[e>>16&255,e>>8&255,255&e]},sizeOf.UINT24=constant(3),encode.ULONG=function(e){return[e>>24&255,e>>16&255,e>>8&255,255&e]},sizeOf.ULONG=constant(4),encode.LONG=function(e){return e>=LIMIT32&&(e=-(2*LIMIT32-e)),[e>>24&255,e>>16&255,e>>8&255,255&e]},sizeOf.LONG=constant(4),encode.FIXED=encode.ULONG,sizeOf.FIXED=sizeOf.ULONG,encode.FWORD=encode.SHORT,sizeOf.FWORD=sizeOf.SHORT,encode.UFWORD=encode.USHORT,sizeOf.UFWORD=sizeOf.USHORT,encode.LONGDATETIME=function(){return[0,0,0,0,0,0,0,0]},sizeOf.LONGDATETIME=constant(8),encode.TAG=function(e){return check.argument(4===e.length,"Tag should be exactly 4 ASCII characters."),[e.charCodeAt(0),e.charCodeAt(1),e.charCodeAt(2),e.charCodeAt(3)]},sizeOf.TAG=constant(4),encode.Card8=encode.BYTE,sizeOf.Card8=sizeOf.BYTE,encode.Card16=encode.USHORT,sizeOf.Card16=sizeOf.USHORT,encode.OffSize=encode.BYTE,sizeOf.OffSize=sizeOf.BYTE,encode.SID=encode.USHORT,sizeOf.SID=sizeOf.USHORT,encode.NUMBER=function(e){return e>=-107&&107>=e?[e+139]:e>=108&&1131>=e?(e-=108,[(e>>8)+247,255&e]):e>=-1131&&-108>=e?(e=-e-108,[(e>>8)+251,255&e]):e>=-32768&&32767>=e?encode.NUMBER16(e):encode.NUMBER32(e)},sizeOf.NUMBER=function(e){return encode.NUMBER(e).length},encode.NUMBER16=function(e){return[28,e>>8&255,255&e]},sizeOf.NUMBER16=constant(2),encode.NUMBER32=function(e){return[29,e>>24&255,e>>16&255,e>>8&255,255&e]},sizeOf.NUMBER32=constant(4),encode.NAME=encode.CHARARRAY,sizeOf.NAME=sizeOf.CHARARRAY,encode.STRING=encode.CHARARRAY,sizeOf.STRING=sizeOf.CHARARRAY,encode.UTF16=function(e){for(var n=[],o=0;o<e.length;o+=1)n.push(0),n.push(e.charCodeAt(o));return n},sizeOf.UTF16=function(e){return 2*e.length},encode.INDEX=function(e){var n,o=1,t=[o],c=[],r=0;for(n=0;n<e.length;n+=1){var f=encode.OBJECT(e[n]);Array.prototype.push.apply(c,f),r+=f.length,o+=f.length,t.push(o)}if(0===c.length)return[0,0];var d=[],i=1+Math.floor(Math.log(r)/Math.log(2))/8|0,u=[void 0,encode.BYTE,encode.USHORT,encode.UINT24,encode.ULONG][i];for(n=0;n<t.length;n+=1){var a=u(t[n]);Array.prototype.push.apply(d,a)}return Array.prototype.concat(encode.Card16(e.length),encode.OffSize(i),d,c)},sizeOf.INDEX=function(e){return encode.INDEX(e).length},encode.DICT=function(e){for(var n=[],o=Object.keys(e),t=o.length,c=0;t>c;c+=1){var r=parseInt(o[c],0),f=e[r];n=n.concat(encode.OPERAND(f.value,f.type)),n=n.concat(encode.OPERATOR(r))}return n},sizeOf.DICT=function(e){return encode.DICT(e).length},encode.OPERATOR=function(e){return 1200>e?[e]:[12,e-1200]},encode.OPERAND=function(e,n){var o=[];if(Array.isArray(n))for(var t=0;t<n.length;t+=1)check.argument(e.length===n.length,"Not enough arguments given for type"+n),o=o.concat(encode.OPERAND(e[t],n[t]));else o=o.concat("SID"===n?encode.NUMBER(e):"offset"===n?encode.NUMBER32(e):encode.NUMBER(e));return o},encode.OP=encode.BYTE,sizeOf.OP=sizeOf.BYTE;var wmm="function"==typeof WeakMap&&new WeakMap;encode.CHARSTRING=function(e){if(wmm&&wmm.has(e))return wmm.get(e);for(var n=[],o=e.length,t=0;o>t;t+=1){var c=e[t];n=n.concat(encode[c.type](c.value))}return wmm&&wmm.set(e,n),n},sizeOf.CHARSTRING=function(e){return encode.CHARSTRING(e).length},encode.OBJECT=function(e){var n=encode[e.type];return check.argument(void 0!==n,"No encoding function for type "+e.type),n(e.value)},encode.TABLE=function(e){for(var n=[],o=e.fields.length,t=0;o>t;t+=1){var c=e.fields[t],r=encode[c.type];check.argument(void 0!==r,"No encoding function for field type "+c.type);var f=e[c.name];void 0===f&&(f=c.value);var d=r(f);n=n.concat(d)}return n},encode.LITERAL=function(e){return e},sizeOf.LITERAL=function(e){return e.length},exports.decode=decode,exports.encode=encode,exports.sizeOf=sizeOf;


},{"./check":1}]},{},[6])(6)
});<|MERGE_RESOLUTION|>--- conflicted
+++ resolved
@@ -1,8 +1,4 @@
-<<<<<<< HEAD
 /*! p5.js v0.4.5 June 02, 2015 */
-=======
-/*! p5.js v0.4.5 June 01, 2015 */
->>>>>>> b863d46c
 (function (root, factory) {
   if (typeof define === 'function' && define.amd)
     define('p5', [], function () { return (root.returnExportsGlobal = factory());});
