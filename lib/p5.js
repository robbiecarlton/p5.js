--- conflicted
+++ resolved
@@ -1,4 +1,3 @@
-<<<<<<< HEAD
 /*! p5.js v0.4.2 March 08, 2015 */
 (function (root, factory) {
   if (typeof define === 'function' && define.amd)
@@ -135,151 +134,14 @@
       'touchmove': null,
       'touchend': null,
       'resize': null,
-      'blur': null
+      'blur': null,
+      'devicemotion': null
     };
     this._loadingScreenId = 'p5_loading';
     this._start = function () {
       if (this._userNode) {
         if (typeof this._userNode === 'string') {
           this._userNode = document.getElementById(this._userNode);
-=======
-/*! p5.js v0.3.13 February 27, 2015 */
-var shim = function (require) {
-    window.requestDraw = function () {
-      return window.requestAnimationFrame || window.webkitRequestAnimationFrame || window.mozRequestAnimationFrame || window.oRequestAnimationFrame || window.msRequestAnimationFrame || function (callback, element) {
-        window.setTimeout(callback, 1000 / 60);
-      };
-    }();
-  }({});
-var constants = function (require) {
-    var PI = Math.PI;
-    return {
-      ARROW: 'default',
-      CROSS: 'crosshair',
-      HAND: 'pointer',
-      MOVE: 'move',
-      TEXT: 'text',
-      WAIT: 'wait',
-      HALF_PI: PI / 2,
-      PI: PI,
-      QUARTER_PI: PI / 4,
-      TAU: PI * 2,
-      TWO_PI: PI * 2,
-      DEGREES: 'degrees',
-      RADIANS: 'radians',
-      CORNER: 'corner',
-      CORNERS: 'corners',
-      RADIUS: 'radius',
-      RIGHT: 'right',
-      LEFT: 'left',
-      CENTER: 'center',
-      POINTS: 'points',
-      LINES: 'lines',
-      TRIANGLES: 'triangles',
-      TRIANGLE_FAN: 'triangles_fan',
-      TRIANGLE_STRIP: 'triangles_strip',
-      QUADS: 'quads',
-      QUAD_STRIP: 'quad_strip',
-      CLOSE: 'close',
-      OPEN: 'open',
-      CHORD: 'chord',
-      PIE: 'pie',
-      PROJECT: 'square',
-      SQUARE: 'butt',
-      ROUND: 'round',
-      BEVEL: 'bevel',
-      MITER: 'miter',
-      RGB: 'rgb',
-      HSB: 'hsb',
-      AUTO: 'auto',
-      ALT: 18,
-      BACKSPACE: 8,
-      CONTROL: 17,
-      DELETE: 46,
-      DOWN_ARROW: 40,
-      ENTER: 13,
-      ESCAPE: 27,
-      LEFT_ARROW: 37,
-      OPTION: 18,
-      RETURN: 13,
-      RIGHT_ARROW: 39,
-      SHIFT: 16,
-      TAB: 9,
-      UP_ARROW: 38,
-      BLEND: 'normal',
-      ADD: 'lighter',
-      DARKEST: 'darken',
-      LIGHTEST: 'lighten',
-      DIFFERENCE: 'difference',
-      EXCLUSION: 'exclusion',
-      MULTIPLY: 'multiply',
-      SCREEN: 'screen',
-      REPLACE: 'source-over',
-      OVERLAY: 'overlay',
-      HARD_LIGHT: 'hard-light',
-      SOFT_LIGHT: 'soft-light',
-      DODGE: 'color-dodge',
-      BURN: 'color-burn',
-      NORMAL: 'normal',
-      ITALIC: 'italic',
-      BOLD: 'bold',
-      LINEAR: 'linear',
-      QUADRATIC: 'quadratic',
-      BEZIER: 'bezier',
-      CURVE: 'curve'
-    };
-  }({});
-var core = function (require, shim, constants) {
-    'use strict';
-    var constants = constants;
-    var p5 = function (sketch, node) {
-      this._setupDone = false;
-      this._pixelDensity = window.devicePixelRatio || 1;
-      this._startTime = new Date().getTime();
-      this._userNode = node;
-      this._curElement = null;
-      this._elements = [];
-      this._preloadCount = 0;
-      this._updateInterval = 0;
-      this._isGlobal = false;
-      this._loop = true;
-      this._styles = [];
-      this._defaultCanvasSize = {
-        width: 100,
-        height: 100
-      };
-      this._events = {
-        'mousemove': null,
-        'mousedown': null,
-        'mouseup': null,
-        'click': null,
-        'mousewheel': null,
-        'mouseover': null,
-        'mouseout': null,
-        'keydown': null,
-        'keyup': null,
-        'keypress': null,
-        'touchstart': null,
-        'touchmove': null,
-        'touchend': null,
-        'resize': null,
-        'devicemotion': null
-      };
-      this._loadingScreenId = 'p5_loading';
-      this._start = function () {
-        if (this._userNode) {
-          if (typeof this._userNode === 'string') {
-            this._userNode = document.getElementById(this._userNode);
-          }
-        }
-        this._loadingScreen = document.getElementById(this._loadingScreenId);
-        if (!this._loadingScreen) {
-          this._loadingScreen = document.createElement('loadingDiv');
-          this._loadingScreen.innerHTML = 'loading...';
-          this._loadingScreen.style.position = 'absolute';
-          var node = this._userNode || document.body;
-          node.appendChild(this._loadingScreen);
->>>>>>> 5217cee5
         }
       }
       this._loadingScreen = document.getElementById(this._loadingScreenId);
@@ -355,6 +217,7 @@
         }.bind(this), 1000 / this._targetFrameRate);
       }
       this.redraw();
+      this._updatePAccelerations();
       this._updatePMouseCoords();
       this._updatePTouchCoords();
     }.bind(this);
@@ -375,14 +238,6 @@
         if (this._drawInterval) {
           clearTimeout(this._drawInterval);
         }
-<<<<<<< HEAD
-=======
-        this._updatePAccelerations();
-        this._updatePMouseCoords();
-        this._updatePTouchCoords();
-      }.bind(this);
-      this._runFrames = function () {
->>>>>>> 5217cee5
         if (this._updateInterval) {
           clearTimeout(this._updateInterval);
         }
@@ -2736,13 +2591,8 @@
     define('reqwest', definition);
   else
     context[name] = definition();
-<<<<<<< HEAD
 }('reqwest', amdclean, function () {
   var win = window, doc = document, httpsRe = /^http/, protocolRe = /(^\w+):\/\//, twoHundo = /^(20\d|1223)$/, byTag = 'getElementsByTagName', readyState = 'readyState', contentType = 'Content-Type', requestedWith = 'X-Requested-With', head = doc[byTag]('head')[0], uniqid = 0, callbackPrefix = 'reqwest_' + +new Date(), lastValue, xmlHttpRequest = 'XMLHttpRequest', xDomainRequest = 'XDomainRequest', noop = function () {
-=======
-}('reqwest', this, function () {
-  var win = window, doc = document, twoHundo = /^(20\d|1223)$/, byTag = 'getElementsByTagName', readyState = 'readyState', contentType = 'Content-Type', requestedWith = 'X-Requested-With', head = doc[byTag]('head')[0], uniqid = 0, callbackPrefix = 'reqwest_' + +new Date(), lastValue, xmlHttpRequest = 'XMLHttpRequest', xDomainRequest = 'XDomainRequest', noop = function () {
->>>>>>> 5217cee5
     }, isArray = typeof Array.isArray == 'function' ? Array.isArray : function (a) {
       return a instanceof Array;
     }, defaultHeaders = {
@@ -2755,1207 +2605,6 @@
         'text': 'text/plain',
         'json': 'application/json, text/javascript',
         'js': 'application/javascript, text/javascript'
-<<<<<<< HEAD
-=======
-      }
-    }, xhr = function (o) {
-      if (o['crossOrigin'] === true) {
-        var xhr = win[xmlHttpRequest] ? new XMLHttpRequest() : null;
-        if (xhr && 'withCredentials' in xhr) {
-          return xhr;
-        } else if (win[xDomainRequest]) {
-          return new XDomainRequest();
-        } else {
-          throw new Error('Browser does not support cross-origin requests');
-        }
-      } else if (win[xmlHttpRequest]) {
-        return new XMLHttpRequest();
-      } else {
-        return new ActiveXObject('Microsoft.XMLHTTP');
-      }
-    }, globalSetupOptions = {
-      dataFilter: function (data) {
-        return data;
-      }
-    };
-  function handleReadyState(r, success, error) {
-    return function () {
-      if (r._aborted)
-        return error(r.request);
-      if (r.request && r.request[readyState] == 4) {
-        r.request.onreadystatechange = noop;
-        if (twoHundo.test(r.request.status))
-          success(r.request);
-        else
-          error(r.request);
-      }
-    };
-  }
-  function setHeaders(http, o) {
-    var headers = o['headers'] || {}, h;
-    headers['Accept'] = headers['Accept'] || defaultHeaders['accept'][o['type']] || defaultHeaders['accept']['*'];
-    if (!o['crossOrigin'] && !headers[requestedWith])
-      headers[requestedWith] = defaultHeaders['requestedWith'];
-    if (!headers[contentType])
-      headers[contentType] = o['contentType'] || defaultHeaders['contentType'];
-    for (h in headers)
-      headers.hasOwnProperty(h) && 'setRequestHeader' in http && http.setRequestHeader(h, headers[h]);
-  }
-  function setCredentials(http, o) {
-    if (typeof o['withCredentials'] !== 'undefined' && typeof http.withCredentials !== 'undefined') {
-      http.withCredentials = !!o['withCredentials'];
-    }
-  }
-  function generalCallback(data) {
-    lastValue = data;
-  }
-  function urlappend(url, s) {
-    return url + (/\?/.test(url) ? '&' : '?') + s;
-  }
-  function handleJsonp(o, fn, err, url) {
-    var reqId = uniqid++, cbkey = o['jsonpCallback'] || 'callback', cbval = o['jsonpCallbackName'] || reqwest.getcallbackPrefix(reqId), cbreg = new RegExp('((^|\\?|&)' + cbkey + ')=([^&]+)'), match = url.match(cbreg), script = doc.createElement('script'), loaded = 0, isIE10 = navigator.userAgent.indexOf('MSIE 10.0') !== -1;
-    if (match) {
-      if (match[3] === '?') {
-        url = url.replace(cbreg, '$1=' + cbval);
-      } else {
-        cbval = match[3];
-      }
-    } else {
-      url = urlappend(url, cbkey + '=' + cbval);
-    }
-    win[cbval] = generalCallback;
-    script.type = 'text/javascript';
-    script.src = url;
-    script.async = true;
-    if (typeof script.onreadystatechange !== 'undefined' && !isIE10) {
-      script.event = 'onclick';
-      script.htmlFor = script.id = '_reqwest_' + reqId;
-    }
-    script.onload = script.onreadystatechange = function () {
-      if (script[readyState] && script[readyState] !== 'complete' && script[readyState] !== 'loaded' || loaded) {
-        return false;
-      }
-      script.onload = script.onreadystatechange = null;
-      script.onclick && script.onclick();
-      fn(lastValue);
-      lastValue = undefined;
-      head.removeChild(script);
-      loaded = 1;
-    };
-    head.appendChild(script);
-    return {
-      abort: function () {
-        script.onload = script.onreadystatechange = null;
-        err({}, 'Request is aborted: timeout', {});
-        lastValue = undefined;
-        head.removeChild(script);
-        loaded = 1;
-      }
-    };
-  }
-  function getRequest(fn, err) {
-    var o = this.o, method = (o['method'] || 'GET').toUpperCase(), url = typeof o === 'string' ? o : o['url'], data = o['processData'] !== false && o['data'] && typeof o['data'] !== 'string' ? reqwest.toQueryString(o['data']) : o['data'] || null, http, sendWait = false;
-    if ((o['type'] == 'jsonp' || method == 'GET') && data) {
-      url = urlappend(url, data);
-      data = null;
-    }
-    if (o['type'] == 'jsonp')
-      return handleJsonp(o, fn, err, url);
-    http = o.xhr && o.xhr(o) || xhr(o);
-    http.open(method, url, o['async'] === false ? false : true);
-    setHeaders(http, o);
-    setCredentials(http, o);
-    if (win[xDomainRequest] && http instanceof win[xDomainRequest]) {
-      http.onload = fn;
-      http.onerror = err;
-      http.onprogress = function () {
-      };
-      sendWait = true;
-    } else {
-      http.onreadystatechange = handleReadyState(this, fn, err);
-    }
-    o['before'] && o['before'](http);
-    if (sendWait) {
-      setTimeout(function () {
-        http.send(data);
-      }, 200);
-    } else {
-      http.send(data);
-    }
-    return http;
-  }
-  function Reqwest(o, fn) {
-    this.o = o;
-    this.fn = fn;
-    init.apply(this, arguments);
-  }
-  function setType(url) {
-    var m = url.match(/\.(json|jsonp|html|xml)(\?|$)/);
-    return m ? m[1] : 'js';
-  }
-  function init(o, fn) {
-    this.url = typeof o == 'string' ? o : o['url'];
-    this.timeout = null;
-    this._fulfilled = false;
-    this._successHandler = function () {
-    };
-    this._fulfillmentHandlers = [];
-    this._errorHandlers = [];
-    this._completeHandlers = [];
-    this._erred = false;
-    this._responseArgs = {};
-    var self = this, type = o['type'] || setType(this.url);
-    fn = fn || function () {
-    };
-    if (o['timeout']) {
-      this.timeout = setTimeout(function () {
-        self.abort();
-      }, o['timeout']);
-    }
-    if (o['success']) {
-      this._successHandler = function () {
-        o['success'].apply(o, arguments);
-      };
-    }
-    if (o['error']) {
-      this._errorHandlers.push(function () {
-        o['error'].apply(o, arguments);
-      });
-    }
-    if (o['complete']) {
-      this._completeHandlers.push(function () {
-        o['complete'].apply(o, arguments);
-      });
-    }
-    function complete(resp) {
-      o['timeout'] && clearTimeout(self.timeout);
-      self.timeout = null;
-      while (self._completeHandlers.length > 0) {
-        self._completeHandlers.shift()(resp);
-      }
-    }
-    function success(resp) {
-      resp = type !== 'jsonp' ? self.request : resp;
-      var filteredResponse = globalSetupOptions.dataFilter(resp.responseText, type), r = filteredResponse;
-      try {
-        resp.responseText = r;
-      } catch (e) {
-      }
-      if (r) {
-        switch (type) {
-        case 'json':
-          try {
-            resp = win.JSON ? win.JSON.parse(r) : eval('(' + r + ')');
-          } catch (err) {
-            return error(resp, 'Could not parse JSON in response', err);
-          }
-          break;
-        case 'js':
-          resp = eval(r);
-          break;
-        case 'html':
-          resp = r;
-          break;
-        case 'xml':
-          resp = resp.responseXML && resp.responseXML.parseError && resp.responseXML.parseError.errorCode && resp.responseXML.parseError.reason ? null : resp.responseXML;
-          break;
-        }
-      }
-      self._responseArgs.resp = resp;
-      self._fulfilled = true;
-      fn(resp);
-      self._successHandler(resp);
-      while (self._fulfillmentHandlers.length > 0) {
-        resp = self._fulfillmentHandlers.shift()(resp);
-      }
-      complete(resp);
-    }
-    function error(resp, msg, t) {
-      resp = self.request;
-      self._responseArgs.resp = resp;
-      self._responseArgs.msg = msg;
-      self._responseArgs.t = t;
-      self._erred = true;
-      while (self._errorHandlers.length > 0) {
-        self._errorHandlers.shift()(resp, msg, t);
-      }
-      complete(resp);
-    }
-    this.request = getRequest.call(this, success, error);
-  }
-  Reqwest.prototype = {
-    abort: function () {
-      this._aborted = true;
-      this.request.abort();
-    },
-    retry: function () {
-      init.call(this, this.o, this.fn);
-    },
-    then: function (success, fail) {
-      success = success || function () {
-      };
-      fail = fail || function () {
-      };
-      if (this._fulfilled) {
-        this._responseArgs.resp = success(this._responseArgs.resp);
-      } else if (this._erred) {
-        fail(this._responseArgs.resp, this._responseArgs.msg, this._responseArgs.t);
-      } else {
-        this._fulfillmentHandlers.push(success);
-        this._errorHandlers.push(fail);
-      }
-      return this;
-    },
-    always: function (fn) {
-      if (this._fulfilled || this._erred) {
-        fn(this._responseArgs.resp);
-      } else {
-        this._completeHandlers.push(fn);
-      }
-      return this;
-    },
-    fail: function (fn) {
-      if (this._erred) {
-        fn(this._responseArgs.resp, this._responseArgs.msg, this._responseArgs.t);
-      } else {
-        this._errorHandlers.push(fn);
-      }
-      return this;
-    }
-  };
-  function reqwest(o, fn) {
-    return new Reqwest(o, fn);
-  }
-  function normalize(s) {
-    return s ? s.replace(/\r?\n/g, '\r\n') : '';
-  }
-  function serial(el, cb) {
-    var n = el.name, t = el.tagName.toLowerCase(), optCb = function (o) {
-        if (o && !o['disabled'])
-          cb(n, normalize(o['attributes']['value'] && o['attributes']['value']['specified'] ? o['value'] : o['text']));
-      }, ch, ra, val, i;
-    if (el.disabled || !n)
-      return;
-    switch (t) {
-    case 'input':
-      if (!/reset|button|image|file/i.test(el.type)) {
-        ch = /checkbox/i.test(el.type);
-        ra = /radio/i.test(el.type);
-        val = el.value;
-        (!(ch || ra) || el.checked) && cb(n, normalize(ch && val === '' ? 'on' : val));
-      }
-      break;
-    case 'textarea':
-      cb(n, normalize(el.value));
-      break;
-    case 'select':
-      if (el.type.toLowerCase() === 'select-one') {
-        optCb(el.selectedIndex >= 0 ? el.options[el.selectedIndex] : null);
-      } else {
-        for (i = 0; el.length && i < el.length; i++) {
-          el.options[i].selected && optCb(el.options[i]);
-        }
-      }
-      break;
-    }
-  }
-  function eachFormElement() {
-    var cb = this, e, i, serializeSubtags = function (e, tags) {
-        var i, j, fa;
-        for (i = 0; i < tags.length; i++) {
-          fa = e[byTag](tags[i]);
-          for (j = 0; j < fa.length; j++)
-            serial(fa[j], cb);
-        }
-      };
-    for (i = 0; i < arguments.length; i++) {
-      e = arguments[i];
-      if (/input|select|textarea/i.test(e.tagName))
-        serial(e, cb);
-      serializeSubtags(e, [
-        'input',
-        'select',
-        'textarea'
-      ]);
-    }
-  }
-  function serializeQueryString() {
-    return reqwest.toQueryString(reqwest.serializeArray.apply(null, arguments));
-  }
-  function serializeHash() {
-    var hash = {};
-    eachFormElement.apply(function (name, value) {
-      if (name in hash) {
-        hash[name] && !isArray(hash[name]) && (hash[name] = [hash[name]]);
-        hash[name].push(value);
-      } else
-        hash[name] = value;
-    }, arguments);
-    return hash;
-  }
-  reqwest.serializeArray = function () {
-    var arr = [];
-    eachFormElement.apply(function (name, value) {
-      arr.push({
-        name: name,
-        value: value
-      });
-    }, arguments);
-    return arr;
-  };
-  reqwest.serialize = function () {
-    if (arguments.length === 0)
-      return '';
-    var opt, fn, args = Array.prototype.slice.call(arguments, 0);
-    opt = args.pop();
-    opt && opt.nodeType && args.push(opt) && (opt = null);
-    opt && (opt = opt.type);
-    if (opt == 'map')
-      fn = serializeHash;
-    else if (opt == 'array')
-      fn = reqwest.serializeArray;
-    else
-      fn = serializeQueryString;
-    return fn.apply(null, args);
-  };
-  reqwest.toQueryString = function (o, trad) {
-    var prefix, i, traditional = trad || false, s = [], enc = encodeURIComponent, add = function (key, value) {
-        value = 'function' === typeof value ? value() : value == null ? '' : value;
-        s[s.length] = enc(key) + '=' + enc(value);
-      };
-    if (isArray(o)) {
-      for (i = 0; o && i < o.length; i++)
-        add(o[i]['name'], o[i]['value']);
-    } else {
-      for (prefix in o) {
-        if (o.hasOwnProperty(prefix))
-          buildParams(prefix, o[prefix], traditional, add);
-      }
-    }
-    return s.join('&').replace(/%20/g, '+');
-  };
-  function buildParams(prefix, obj, traditional, add) {
-    var name, i, v, rbracket = /\[\]$/;
-    if (isArray(obj)) {
-      for (i = 0; obj && i < obj.length; i++) {
-        v = obj[i];
-        if (traditional || rbracket.test(prefix)) {
-          add(prefix, v);
-        } else {
-          buildParams(prefix + '[' + (typeof v === 'object' ? i : '') + ']', v, traditional, add);
-        }
-      }
-    } else if (obj && obj.toString() === '[object Object]') {
-      for (name in obj) {
-        buildParams(prefix + '[' + name + ']', obj[name], traditional, add);
-      }
-    } else {
-      add(prefix, obj);
-    }
-  }
-  reqwest.getcallbackPrefix = function () {
-    return callbackPrefix;
-  };
-  reqwest.compat = function (o, fn) {
-    if (o) {
-      o['type'] && (o['method'] = o['type']) && delete o['type'];
-      o['dataType'] && (o['type'] = o['dataType']);
-      o['jsonpCallback'] && (o['jsonpCallbackName'] = o['jsonpCallback']) && delete o['jsonpCallback'];
-      o['jsonp'] && (o['jsonpCallback'] = o['jsonp']);
-    }
-    return new Reqwest(o, fn);
-  };
-  reqwest.ajaxSetup = function (options) {
-    options = options || {};
-    for (var k in options) {
-      globalSetupOptions[k] = options[k];
-    }
-  };
-  return reqwest;
-});
-var inputfiles = function (require, core, reqwest) {
-    'use strict';
-    var p5 = core;
-    var reqwest = reqwest;
-    p5.prototype.createInput = function () {
-      throw 'not yet implemented';
-    };
-    p5.prototype.createReader = function () {
-      throw 'not yet implemented';
-    };
-    p5.prototype.loadBytes = function () {
-      throw 'not yet implemented';
-    };
-    p5.prototype.loadJSON = function (path, callback) {
-      var ret = [];
-      var t = path.indexOf('http') === -1 ? 'json' : 'jsonp';
-      if (typeof arguments[2] === 'string') {
-        if (arguments[2] === 'jsonp' || arguments[2] === 'json') {
-          t = arguments[2];
-        }
-      }
-      reqwest({
-        url: path,
-        type: t,
-        crossOrigin: true
-      }).then(function (resp) {
-        for (var k in resp) {
-          ret[k] = resp[k];
-        }
-        if (typeof callback !== 'undefined') {
-          callback(resp);
-        }
-      });
-      return ret;
-    };
-    p5.prototype.loadStrings = function (path, callback) {
-      var ret = [];
-      var req = new XMLHttpRequest();
-      req.open('GET', path, true);
-      req.onreadystatechange = function () {
-        if (req.readyState === 4 && (req.status === 200 || req.status === 0)) {
-          var arr = req.responseText.match(/[^\r\n]+/g);
-          for (var k in arr) {
-            ret[k] = arr[k];
-          }
-          if (typeof callback !== 'undefined') {
-            callback(ret);
-          }
-        }
-      };
-      req.send(null);
-      return ret;
-    };
-    p5.prototype.loadTable = function (path) {
-      var callback = null;
-      var options = [];
-      var header = false;
-      var sep = ',';
-      for (var i = 1; i < arguments.length; i++) {
-        if (typeof arguments[i] === 'function') {
-          callback = arguments[i];
-        } else if (typeof arguments[i] === 'string') {
-          options.push(arguments[i]);
-          if (arguments[i] === 'header') {
-            header = true;
-          }
-          if (arguments[i] === 'csv') {
-            sep = ',';
-          } else if (arguments[i] === 'tsv') {
-            sep = '\t';
-          }
-        }
-      }
-      var ret = [];
-      var t = new p5.Table();
-      var req = new XMLHttpRequest();
-      req.open('GET', path, true);
-      req.onreadystatechange = function () {
-        if (req.readyState === 4 && (req.status === 200 || req.status === 0)) {
-          var arr = req.responseText.match(/[^\r\n]+/g);
-          for (var k in arr) {
-            ret[k] = arr[k];
-          }
-          if (typeof callback !== 'undefined') {
-            var i, row;
-            if (header) {
-              t.columns = new p5.TableRow(ret[0]).arr;
-              for (i = 1; i < ret.length; i++) {
-                row = new p5.TableRow(ret[i], sep);
-                row.obj = makeObject(row.arr, t.columns);
-                t.addRow(row);
-              }
-            } else {
-              for (i = 0; i < ret[0].split(sep).length; i++) {
-                t.columns[i] = i.toString();
-              }
-              for (i = 0; i < ret.length; i++) {
-                row = new p5.TableRow(ret[i], sep);
-                t.addRow(row);
-              }
-            }
-            callback(t);
-          }
-        }
-      };
-      req.send(null);
-      return t;
-    };
-    function makeObject(row, headers) {
-      var ret = {};
-      headers = headers || [];
-      if (typeof headers === 'undefined') {
-        for (var j = 0; j < row.length; j++) {
-          headers[j.toString()] = j;
-        }
-      }
-      for (var i = 0; i < headers.length; i++) {
-        var key = headers[i];
-        var val = row[i];
-        ret[key] = val;
-      }
-      return ret;
-    }
-    p5.prototype.loadXML = function (path, callback) {
-      var ret = [];
-      reqwest({
-        url: path,
-        type: 'xml',
-        crossOrigin: true
-      }).then(function (resp) {
-        callback(resp);
-      });
-      return ret;
-    };
-    p5.prototype.parseXML = function () {
-      throw 'not yet implemented';
-    };
-    p5.prototype.selectFolder = function () {
-      throw 'not yet implemented';
-    };
-    p5.prototype.selectInput = function () {
-      throw 'not yet implemented';
-    };
-    return p5;
-  }({}, core, reqwest);
-var inputkeyboard = function (require, core) {
-    'use strict';
-    var p5 = core;
-    var downKeys = {};
-    p5.prototype.isKeyPressed = false;
-    p5.prototype.keyIsPressed = false;
-    p5.prototype.key = '';
-    p5.prototype.keyCode = 0;
-    p5.prototype.onkeydown = function (e) {
-      this._setProperty('isKeyPressed', true);
-      this._setProperty('keyIsPressed', true);
-      this._setProperty('keyCode', e.which);
-      downKeys[e.which] = true;
-      var key = String.fromCharCode(e.which);
-      if (!key) {
-        key = e.which;
-      }
-      this._setProperty('key', key);
-      var keyPressed = this.keyPressed || window.keyPressed;
-      if (typeof keyPressed === 'function' && !e.charCode) {
-        var executeDefault = keyPressed(e);
-        if (executeDefault === false) {
-          e.preventDefault();
-        }
-      }
-    };
-    p5.prototype.onkeyup = function (e) {
-      var keyReleased = this.keyReleased || window.keyReleased;
-      this._setProperty('isKeyPressed', false);
-      this._setProperty('keyIsPressed', false);
-      downKeys[e.which] = false;
-      var key = String.fromCharCode(e.which);
-      if (!key) {
-        key = e.which;
-      }
-      this._setProperty('key', key);
-      this._setProperty('keyCode', e.which);
-      if (typeof keyReleased === 'function') {
-        var executeDefault = keyReleased(e);
-        if (executeDefault === false) {
-          e.preventDefault();
-        }
-      }
-    };
-    p5.prototype.onkeypress = function (e) {
-      this._setProperty('keyCode', e.which);
-      this._setProperty('key', String.fromCharCode(e.which));
-      var keyTyped = this.keyTyped || window.keyTyped;
-      if (typeof keyTyped === 'function') {
-        var executeDefault = keyTyped(e);
-        if (executeDefault === false) {
-          e.preventDefault();
-        }
-      }
-    };
-    p5.prototype.onblur = function (e) {
-      downKeys = {};
-    };
-    p5.prototype.keyIsDown = function (code) {
-      return downKeys[code];
-    };
-    return p5;
-  }({}, core);
-var inputacceleration = function (require, core) {
-    'use strict';
-    var p5 = core;
-    p5.prototype.deviceOrientation = undefined;
-    p5.prototype.accelerationX = 0;
-    p5.prototype.accelerationY = 0;
-    p5.prototype.accelerationZ = 0;
-    p5.prototype.pAccelerationX = 0;
-    p5.prototype.pAccelerationY = 0;
-    p5.prototype.pAccelerationZ = 0;
-    p5.prototype._updatePAccelerations = function () {
-      this._setProperty('pAccelerationX', this.accelerationX);
-      this._setProperty('pAccelerationY', this.accelerationY);
-      this._setProperty('pAccelerationZ', this.accelerationZ);
-    };
-    var move_threshold = 0.5;
-    p5.prototype.setMoveThreshold = function (val) {
-      if (typeof val === 'number') {
-        move_threshold = val;
-      }
-    };
-    var old_max_axis = '';
-    var new_max_axis = '';
-    p5.prototype.ondevicemotion = function (e) {
-      this._setProperty('accelerationX', e.accelerationIncludingGravity.x);
-      this._setProperty('accelerationY', e.accelerationIncludingGravity.y);
-      this._setProperty('accelerationZ', e.accelerationIncludingGravity.z);
-      if (window.orientation === 90 || window.orientation === -90) {
-        this._setProperty('deviceOrientation', 'landscape');
-      } else if (window.orientation === 0) {
-        this._setProperty('deviceOrientation', 'portrait');
-      } else if (window.orientation === undefined) {
-        this._setProperty('deviceOrientation', 'undefined');
-      }
-      var onDeviceMove = this.onDeviceMove || window.onDeviceMove;
-      if (typeof onDeviceMove === 'function') {
-        if (Math.abs(this.accelerationX - this.pAccelerationX) > move_threshold || Math.abs(this.accelerationY - this.pAccelerationY) > move_threshold || Math.abs(this.accelerationZ - this.pAccelerationZ) > move_threshold) {
-          onDeviceMove();
-        }
-      }
-      var onDeviceTurn = this.onDeviceTurn || window.onDeviceTurn;
-      if (typeof onDeviceTurn === 'function') {
-        var max_val = 0;
-        if (Math.abs(this.accelerationX) > max_val) {
-          max_val = this.accelerationX;
-          new_max_axis = 'x';
-        }
-        if (Math.abs(this.accelerationY) > max_val) {
-          max_val = this.accelerationY;
-          new_max_axis = 'y';
-        }
-        if (Math.abs(this.accelerationZ) > max_val) {
-          new_max_axis = 'z';
-        }
-        if (old_max_axis !== '' && old_max_axis !== new_max_axis) {
-          onDeviceTurn(new_max_axis);
-        }
-        old_max_axis = new_max_axis;
-      }
-    };
-    return p5;
-  }({}, core);
-var inputmouse = function (require, core, constants) {
-    'use strict';
-    var p5 = core;
-    var constants = constants;
-    p5.prototype.mouseX = 0;
-    p5.prototype.mouseY = 0;
-    p5.prototype.pmouseX = 0;
-    p5.prototype.pmouseY = 0;
-    p5.prototype.winMouseX = 0;
-    p5.prototype.winMouseY = 0;
-    p5.prototype.pwinMouseX = 0;
-    p5.prototype.pwinMouseY = 0;
-    p5.prototype.mouseButton = 0;
-    p5.prototype.mouseIsPressed = false;
-    p5.prototype.isMousePressed = false;
-    p5.prototype._updateMouseCoords = function (e) {
-      if (e.type === 'touchstart' || e.type === 'touchmove' || e.type === 'touchend') {
-        this._setProperty('mouseX', this.touchX);
-        this._setProperty('mouseY', this.touchY);
-      } else {
-        if (this._curElement !== null) {
-          var mousePos = getMousePos(this._curElement.elt, e);
-          this._setProperty('mouseX', mousePos.x);
-          this._setProperty('mouseY', mousePos.y);
-        }
-      }
-      this._setProperty('winMouseX', e.pageX);
-      this._setProperty('winMouseY', e.pageY);
-    };
-    p5.prototype._updatePMouseCoords = function (e) {
-      this._setProperty('pmouseX', this.mouseX);
-      this._setProperty('pmouseY', this.mouseY);
-      this._setProperty('pwinMouseX', this.winMouseX);
-      this._setProperty('pwinMouseY', this.winMouseY);
-    };
-    function getMousePos(canvas, evt) {
-      var rect = canvas.getBoundingClientRect();
-      return {
-        x: evt.clientX - rect.left,
-        y: evt.clientY - rect.top
-      };
-    }
-    p5.prototype._setMouseButton = function (e) {
-      if (e.button === 1) {
-        this._setProperty('mouseButton', constants.CENTER);
-      } else if (e.button === 2) {
-        this._setProperty('mouseButton', constants.RIGHT);
-      } else {
-        this._setProperty('mouseButton', constants.LEFT);
-        if (e.type === 'touchstart' || e.type === 'touchmove') {
-          this._setProperty('mouseX', this.touchX);
-          this._setProperty('mouseY', this.touchY);
-        }
-      }
-    };
-    p5.prototype.onmousemove = function (e) {
-      var context = this._isGlobal ? window : this;
-      var executeDefault;
-      this._updateMouseCoords(e);
-      if (!this.isMousePressed) {
-        if (typeof context.mouseMoved === 'function') {
-          executeDefault = context.mouseMoved(e);
-          if (executeDefault === false) {
-            e.preventDefault();
-          }
-        }
-      } else {
-        if (typeof context.mouseDragged === 'function') {
-          executeDefault = context.mouseDragged(e);
-          if (executeDefault === false) {
-            e.preventDefault();
-          }
-        } else if (typeof context.touchMoved === 'function') {
-          executeDefault = context.touchMoved(e);
-          if (executeDefault === false) {
-            e.preventDefault();
-          }
-          this._updateTouchCoords(e);
-        }
-      }
-    };
-    p5.prototype.onmousedown = function (e) {
-      var context = this._isGlobal ? window : this;
-      var executeDefault;
-      this._setProperty('isMousePressed', true);
-      this._setProperty('mouseIsPressed', true);
-      this._setMouseButton(e);
-      this._updateMouseCoords(e);
-      if (typeof context.mousePressed === 'function') {
-        executeDefault = context.mousePressed(e);
-        if (executeDefault === false) {
-          e.preventDefault();
-        }
-      } else if (typeof context.touchStarted === 'function') {
-        executeDefault = context.touchStarted(e);
-        if (executeDefault === false) {
-          e.preventDefault();
-        }
-        this._updateTouchCoords(e);
-      }
-    };
-    p5.prototype.onmouseup = function (e) {
-      var context = this._isGlobal ? window : this;
-      var executeDefault;
-      this._setProperty('isMousePressed', false);
-      this._setProperty('mouseIsPressed', false);
-      if (typeof context.mouseReleased === 'function') {
-        executeDefault = context.mouseReleased(e);
-        if (executeDefault === false) {
-          e.preventDefault();
-        }
-      } else if (typeof context.touchEnded === 'function') {
-        executeDefault = context.touchEnded(e);
-        if (executeDefault === false) {
-          e.preventDefault();
-        }
-        this._updateTouchCoords(e);
-      }
-    };
-    p5.prototype.onclick = function (e) {
-      var context = this._isGlobal ? window : this;
-      if (typeof context.mouseClicked === 'function') {
-        var executeDefault = context.mouseClicked(e);
-        if (executeDefault === false) {
-          e.preventDefault();
-        }
-      }
-    };
-    p5.prototype.onmousewheel = function (e) {
-      var context = this._isGlobal ? window : this;
-      if (typeof context.mouseWheel === 'function') {
-        var executeDefault = context.mouseWheel(e);
-        if (executeDefault === false) {
-          e.preventDefault();
-        }
-      }
-    };
-    return p5;
-  }({}, core, constants);
-var inputtime_date = function (require, core) {
-    'use strict';
-    var p5 = core;
-    p5.prototype.day = function () {
-      return new Date().getDate();
-    };
-    p5.prototype.hour = function () {
-      return new Date().getHours();
-    };
-    p5.prototype.minute = function () {
-      return new Date().getMinutes();
-    };
-    p5.prototype.millis = function () {
-      return new Date().getTime() - this._startTime;
-    };
-    p5.prototype.month = function () {
-      return new Date().getMonth() + 1;
-    };
-    p5.prototype.second = function () {
-      return new Date().getSeconds();
-    };
-    p5.prototype.year = function () {
-      return new Date().getFullYear();
-    };
-    return p5;
-  }({}, core);
-var inputtouch = function (require, core) {
-    'use strict';
-    var p5 = core;
-    p5.prototype.touchX = 0;
-    p5.prototype.touchY = 0;
-    p5.prototype.ptouchX = 0;
-    p5.prototype.ptouchY = 0;
-    p5.prototype.touches = [];
-    p5.prototype._updateTouchCoords = function (e) {
-      if (e.type === 'mousedown' || e.type === 'mousemove' || e.type === 'mouseup') {
-        this._setProperty('touchX', this.mouseX);
-        this._setProperty('touchY', this.mouseY);
-      } else {
-        var touchPos = getTouchPos(this._curElement.elt, e, 0);
-        this._setProperty('touchX', touchPos.x);
-        this._setProperty('touchY', touchPos.y);
-        var touches = [];
-        for (var i = 0; i < e.changedTouches.length; i++) {
-          var pos = getTouchPos(this._curElement.elt, e, i);
-          touches[i] = {
-            x: pos.x,
-            y: pos.y
-          };
-        }
-        this._setProperty('touches', touches);
-      }
-    };
-    p5.prototype._updatePTouchCoords = function () {
-      this._setProperty('ptouchX', this.touchX);
-      this._setProperty('ptouchY', this.touchY);
-    };
-    function getTouchPos(canvas, e, i) {
-      i = i || 0;
-      var rect = canvas.getBoundingClientRect();
-      return {
-        x: e.changedTouches[i].pageX - rect.left,
-        y: e.changedTouches[i].pageY - rect.top
-      };
-    }
-    p5.prototype.ontouchstart = function (e) {
-      var context = this._isGlobal ? window : this;
-      var executeDefault;
-      this._updateTouchCoords(e);
-      if (typeof context.touchStarted === 'function') {
-        executeDefault = context.touchStarted(e);
-        if (executeDefault === false) {
-          e.preventDefault();
-        }
-      } else if (typeof context.mousePressed === 'function') {
-        executeDefault = context.mousePressed(e);
-        if (executeDefault === false) {
-          e.preventDefault();
-        }
-      }
-    };
-    p5.prototype.ontouchmove = function (e) {
-      var context = this._isGlobal ? window : this;
-      var executeDefault;
-      this._updateTouchCoords(e);
-      if (typeof context.touchMoved === 'function') {
-        executeDefault = context.touchMoved(e);
-        if (executeDefault === false) {
-          e.preventDefault();
-        }
-      } else if (typeof context.mouseDragged === 'function') {
-        executeDefault = context.mouseDragged(e);
-        if (executeDefault === false) {
-          e.preventDefault();
-        }
-        this._updateMouseCoords(e);
-      }
-    };
-    p5.prototype.ontouchend = function (e) {
-      this._updateTouchCoords(e);
-      var context = this._isGlobal ? window : this;
-      var executeDefault;
-      if (typeof context.touchEnded === 'function') {
-        executeDefault = context.touchEnded(e);
-        if (executeDefault === false) {
-          e.preventDefault();
-        }
-      } else if (typeof context.mouseReleased === 'function') {
-        executeDefault = context.mouseReleased(e);
-        if (executeDefault === false) {
-          e.preventDefault();
-        }
-        this._updateMouseCoords(e);
-      }
-    };
-    return p5;
-  }({}, core);
-var mathmath = function (require, core) {
-    'use strict';
-    var p5 = core;
-    p5.prototype.createVector = function () {
-      return new p5.Vector(this, arguments);
-    };
-    return p5;
-  }({}, core);
-var mathcalculation = function (require, core) {
-    'use strict';
-    var p5 = core;
-    p5.prototype.abs = Math.abs;
-    p5.prototype.ceil = Math.ceil;
-    p5.prototype.constrain = function (n, low, high) {
-      return Math.max(Math.min(n, high), low);
-    };
-    p5.prototype.dist = function (x1, y1, x2, y2) {
-      return Math.sqrt((x2 - x1) * (x2 - x1) + (y2 - y1) * (y2 - y1));
-    };
-    p5.prototype.exp = Math.exp;
-    p5.prototype.floor = Math.floor;
-    p5.prototype.lerp = function (start, stop, amt) {
-      return amt * (stop - start) + start;
-    };
-    p5.prototype.log = Math.log;
-    p5.prototype.mag = function (x, y) {
-      return Math.sqrt(x * x + y * y);
-    };
-    p5.prototype.map = function (n, start1, stop1, start2, stop2) {
-      return (n - start1) / (stop1 - start1) * (stop2 - start2) + start2;
-    };
-    p5.prototype.max = function () {
-      if (arguments[0] instanceof Array) {
-        return Math.max.apply(null, arguments[0]);
-      } else {
-        return Math.max.apply(null, arguments);
-      }
-    };
-    p5.prototype.min = function () {
-      if (arguments[0] instanceof Array) {
-        return Math.min.apply(null, arguments[0]);
-      } else {
-        return Math.min.apply(null, arguments);
-      }
-    };
-    p5.prototype.norm = function (n, start, stop) {
-      return this.map(n, start, stop, 0, 1);
-    };
-    p5.prototype.pow = Math.pow;
-    p5.prototype.round = Math.round;
-    p5.prototype.sq = function (n) {
-      return n * n;
-    };
-    p5.prototype.sqrt = Math.sqrt;
-    return p5;
-  }({}, core);
-var mathrandom = function (require, core) {
-    'use strict';
-    var p5 = core;
-    var seeded = false;
-    var lcg = function () {
-        var m = 4294967296, a = 1664525, c = 1013904223, seed, z;
-        return {
-          setSeed: function (val) {
-            z = seed = val || Math.round(Math.random() * m);
-          },
-          getSeed: function () {
-            return seed;
-          },
-          rand: function () {
-            z = (a * z + c) % m;
-            return z / m;
-          }
-        };
-      }();
-    p5.prototype.randomSeed = function (seed) {
-      lcg.setSeed(seed);
-      seeded = true;
-    };
-    p5.prototype.random = function (min, max) {
-      var rand;
-      if (seeded) {
-        rand = lcg.rand();
-      } else {
-        rand = Math.random();
-      }
-      if (arguments.length === 0) {
-        return rand;
-      } else if (arguments.length === 1) {
-        return rand * min;
-      } else {
-        if (min > max) {
-          var tmp = min;
-          min = max;
-          max = tmp;
-        }
-        return rand * (max - min) + min;
-      }
-    };
-    var y2;
-    var previous = false;
-    p5.prototype.randomGaussian = function (mean, sd) {
-      var y1, x1, x2, w;
-      if (previous) {
-        y1 = y2;
-        previous = false;
-      } else {
-        do {
-          x1 = this.random(2) - 1;
-          x2 = this.random(2) - 1;
-          w = x1 * x1 + x2 * x2;
-        } while (w >= 1);
-        w = Math.sqrt(-2 * Math.log(w) / w);
-        y1 = x1 * w;
-        y2 = x2 * w;
-        previous = true;
-      }
-      var m = mean || 0;
-      var s = sd || 1;
-      return y1 * s + m;
-    };
-    return p5;
-  }({}, core);
-var mathnoise = function (require, core) {
-    'use strict';
-    var p5 = core;
-    var PERLIN_YWRAPB = 4;
-    var PERLIN_YWRAP = 1 << PERLIN_YWRAPB;
-    var PERLIN_ZWRAPB = 8;
-    var PERLIN_ZWRAP = 1 << PERLIN_ZWRAPB;
-    var PERLIN_SIZE = 4095;
-    var perlin_octaves = 4;
-    var perlin_amp_falloff = 0.5;
-    var SINCOS_PRECISION = 0.5;
-    var SINCOS_LENGTH = Math.floor(360 / SINCOS_PRECISION);
-    var sinLUT = new Array(SINCOS_LENGTH);
-    var cosLUT = new Array(SINCOS_LENGTH);
-    var DEG_TO_RAD = Math.PI / 180;
-    for (var i = 0; i < SINCOS_LENGTH; i++) {
-      sinLUT[i] = Math.sin(i * DEG_TO_RAD * SINCOS_PRECISION);
-      cosLUT[i] = Math.cos(i * DEG_TO_RAD * SINCOS_PRECISION);
-    }
-    var perlin_PI = SINCOS_LENGTH;
-    perlin_PI >>= 1;
-    var perlin;
-    p5.prototype.noise = function (x, y, z) {
-      y = y || 0;
-      z = z || 0;
-      if (perlin == null) {
-        perlin = new Array(PERLIN_SIZE + 1);
-        for (var i = 0; i < PERLIN_SIZE + 1; i++) {
-          perlin[i] = Math.random();
-        }
-      }
-      if (x < 0) {
-        x = -x;
-      }
-      if (y < 0) {
-        y = -y;
-      }
-      if (z < 0) {
-        z = -z;
-      }
-      var xi = Math.floor(x), yi = Math.floor(y), zi = Math.floor(z);
-      var xf = x - xi;
-      var yf = y - yi;
-      var zf = z - zi;
-      var rxf, ryf;
-      var r = 0;
-      var ampl = 0.5;
-      var n1, n2, n3;
-      var noise_fsc = function (i) {
-        return 0.5 * (1 - cosLUT[Math.floor(i * perlin_PI) % SINCOS_LENGTH]);
-      };
-      for (var o = 0; o < perlin_octaves; o++) {
-        var of = xi + (yi << PERLIN_YWRAPB) + (zi << PERLIN_ZWRAPB);
-        rxf = noise_fsc(xf);
-        ryf = noise_fsc(yf);
-        n1 = perlin[of & PERLIN_SIZE];
-        n1 += rxf * (perlin[of + 1 & PERLIN_SIZE] - n1);
-        n2 = perlin[of + PERLIN_YWRAP & PERLIN_SIZE];
-        n2 += rxf * (perlin[of + PERLIN_YWRAP + 1 & PERLIN_SIZE] - n2);
-        n1 += ryf * (n2 - n1);
-        of += PERLIN_ZWRAP;
-        n2 = perlin[of & PERLIN_SIZE];
-        n2 += rxf * (perlin[of + 1 & PERLIN_SIZE] - n2);
-        n3 = perlin[of + PERLIN_YWRAP & PERLIN_SIZE];
-        n3 += rxf * (perlin[of + PERLIN_YWRAP + 1 & PERLIN_SIZE] - n3);
-        n2 += ryf * (n3 - n2);
-        n1 += noise_fsc(zf) * (n2 - n1);
-        r += n1 * ampl;
-        ampl *= perlin_amp_falloff;
-        xi <<= 1;
-        xf *= 2;
-        yi <<= 1;
-        yf *= 2;
-        zi <<= 1;
-        zf *= 2;
-        if (xf >= 1) {
-          xi++;
-          xf--;
-        }
-        if (yf >= 1) {
-          yi++;
-          yf--;
-        }
-        if (zf >= 1) {
-          zi++;
-          zf--;
-        }
-      }
-      return r;
-    };
-    p5.prototype.noiseDetail = function (lod, falloff) {
-      if (lod > 0) {
-        perlin_octaves = lod;
-      }
-      if (falloff > 0) {
-        perlin_amp_falloff = falloff;
-      }
-    };
-    p5.prototype.noiseSeed = function (seed) {
-      var lcg = function () {
-          var m = 4294967296, a = 1664525, c = 1013904223, seed, z;
-          return {
-            setSeed: function (val) {
-              z = seed = val || Math.round(Math.random() * m);
-            },
-            getSeed: function () {
-              return seed;
-            },
-            rand: function () {
-              z = (a * z + c) % m;
-              return z / m;
-            }
-          };
-        }();
-      lcg.setSeed(seed);
-      perlin = new Array(PERLIN_SIZE + 1);
-      for (var i = 0; i < PERLIN_SIZE + 1; i++) {
-        perlin[i] = lcg.rand();
-      }
-    };
-    return p5;
-  }({}, core);
-var mathtrigonometry = function (require, core, polargeometry, constants) {
-    'use strict';
-    var p5 = core;
-    var polarGeometry = polargeometry;
-    var constants = constants;
-    p5.prototype._angleMode = constants.RADIANS;
-    p5.prototype.acos = function (ratio) {
-      if (this._angleMode === constants.RADIANS) {
-        return Math.acos(ratio);
-      } else {
-        return polarGeometry.radiansToDegrees(Math.acos(ratio));
->>>>>>> 5217cee5
       }
     }, xhr = function (o) {
       if (o['crossOrigin'] === true) {
@@ -4743,6 +3392,68 @@
   };
   return p5;
 }({}, amdclean['core']);
+amdclean['inputacceleration'] = function (require, core) {
+  'use strict';
+  var p5 = core;
+  p5.prototype.deviceOrientation = undefined;
+  p5.prototype.accelerationX = 0;
+  p5.prototype.accelerationY = 0;
+  p5.prototype.accelerationZ = 0;
+  p5.prototype.pAccelerationX = 0;
+  p5.prototype.pAccelerationY = 0;
+  p5.prototype.pAccelerationZ = 0;
+  p5.prototype._updatePAccelerations = function () {
+    this._setProperty('pAccelerationX', this.accelerationX);
+    this._setProperty('pAccelerationY', this.accelerationY);
+    this._setProperty('pAccelerationZ', this.accelerationZ);
+  };
+  var move_threshold = 0.5;
+  p5.prototype.setMoveThreshold = function (val) {
+    if (typeof val === 'number') {
+      move_threshold = val;
+    }
+  };
+  var old_max_axis = '';
+  var new_max_axis = '';
+  p5.prototype.ondevicemotion = function (e) {
+    this._setProperty('accelerationX', e.accelerationIncludingGravity.x);
+    this._setProperty('accelerationY', e.accelerationIncludingGravity.y);
+    this._setProperty('accelerationZ', e.accelerationIncludingGravity.z);
+    if (window.orientation === 90 || window.orientation === -90) {
+      this._setProperty('deviceOrientation', 'landscape');
+    } else if (window.orientation === 0) {
+      this._setProperty('deviceOrientation', 'portrait');
+    } else if (window.orientation === undefined) {
+      this._setProperty('deviceOrientation', 'undefined');
+    }
+    var onDeviceMove = this.onDeviceMove || window.onDeviceMove;
+    if (typeof onDeviceMove === 'function') {
+      if (Math.abs(this.accelerationX - this.pAccelerationX) > move_threshold || Math.abs(this.accelerationY - this.pAccelerationY) > move_threshold || Math.abs(this.accelerationZ - this.pAccelerationZ) > move_threshold) {
+        onDeviceMove();
+      }
+    }
+    var onDeviceTurn = this.onDeviceTurn || window.onDeviceTurn;
+    if (typeof onDeviceTurn === 'function') {
+      var max_val = 0;
+      if (Math.abs(this.accelerationX) > max_val) {
+        max_val = this.accelerationX;
+        new_max_axis = 'x';
+      }
+      if (Math.abs(this.accelerationY) > max_val) {
+        max_val = this.accelerationY;
+        new_max_axis = 'y';
+      }
+      if (Math.abs(this.accelerationZ) > max_val) {
+        new_max_axis = 'z';
+      }
+      if (old_max_axis !== '' && old_max_axis !== new_max_axis) {
+        onDeviceTurn(new_max_axis);
+      }
+      old_max_axis = new_max_axis;
+    }
+  };
+  return p5;
+}({}, amdclean['core']);
 amdclean['inputmouse'] = function (require, core, constants) {
   'use strict';
   var p5 = core;
@@ -6727,7 +5438,6 @@
           }
         }
       }
-<<<<<<< HEAD
       if (this._doFill) {
         this.drawingContext.fillText(line, x, y);
       }
@@ -6743,33 +5453,15 @@
   };
   return p5;
 }({}, amdclean['core']);
-amdclean['src_app'] = function (require, core, p5Color, p5Element, p5Graphics, p5Image, p5File, p5Vector, p5TableRow, p5Table, colorcreating_reading, colorsetting, constants, dataconversion, dataarray_functions, datastring_functions, environment, imageimage, imageloading_displaying, imagepixels, inputfiles, inputkeyboard, inputmouse, inputtime_date, inputtouch, mathmath, mathcalculation, mathrandom, mathnoise, mathtrigonometry, outputfiles, outputimage, outputtext_area, renderingrendering, shape2d_primitives, shapeattributes, shapecurves, shapevertex, structure, transform, typographyattributes, typographyloading_displaying) {
+amdclean['src_app'] = function (require, core, p5Color, p5Element, p5Graphics, p5Image, p5File, p5Vector, p5TableRow, p5Table, colorcreating_reading, colorsetting, constants, dataconversion, dataarray_functions, datastring_functions, environment, imageimage, imageloading_displaying, imagepixels, inputfiles, inputkeyboard, inputacceleration, inputmouse, inputtime_date, inputtouch, mathmath, mathcalculation, mathrandom, mathnoise, mathtrigonometry, outputfiles, outputimage, outputtext_area, renderingrendering, shape2d_primitives, shapeattributes, shapecurves, shapevertex, structure, transform, typographyattributes, typographyloading_displaying) {
   'use strict';
   var p5 = core;
   var _globalInit = function () {
     if (!window.PHANTOMJS && !window.mocha) {
       if (window.setup && typeof window.setup === 'function' || window.draw && typeof window.draw === 'function') {
         new p5();
-=======
-    };
-    p5.prototype.textFont = function (str) {
-      this._setProperty('_textFont', str);
-      this._applyTextProperties();
-    };
-    return p5;
-  }({}, core);
-var src_app = function (require, core, p5Color, p5Element, p5Graphics, p5Image, p5Vector, p5TableRow, p5Table, colorcreating_reading, colorsetting, constants, dataconversion, dataarray_functions, datastring_functions, environment, imageimage, imageloading_displaying, imagepixels, inputfiles, inputkeyboard, inputacceleration, inputmouse, inputtime_date, inputtouch, mathmath, mathcalculation, mathrandom, mathnoise, mathtrigonometry, outputfiles, outputimage, outputtext_area, renderingrendering, shape2d_primitives, shapeattributes, shapecurves, shapevertex, structure, transform, typographyattributes, typographyloading_displaying) {
-    'use strict';
-    var p5 = core;
-    var _globalInit = function () {
-      if (!window.PHANTOMJS) {
-        if (window.setup && typeof window.setup === 'function' || window.draw && typeof window.draw === 'function') {
-          new p5();
-        }
->>>>>>> 5217cee5
-      }
-    }
-<<<<<<< HEAD
+      }
+    }
   };
   if (document.readyState === 'complete') {
     _globalInit();
@@ -6777,11 +5469,6 @@
     window.addEventListener('load', _globalInit, false);
   }
   return p5;
-}({}, amdclean['core'], amdclean['p5Color'], amdclean['p5Element'], amdclean['p5Graphics'], amdclean['p5Image'], amdclean['p5File'], amdclean['p5Vector'], amdclean['p5TableRow'], amdclean['p5Table'], amdclean['colorcreating_reading'], amdclean['colorsetting'], amdclean['constants'], amdclean['dataconversion'], amdclean['dataarray_functions'], amdclean['datastring_functions'], amdclean['environment'], amdclean['imageimage'], amdclean['imageloading_displaying'], amdclean['imagepixels'], amdclean['inputfiles'], amdclean['inputkeyboard'], amdclean['inputmouse'], amdclean['inputtime_date'], amdclean['inputtouch'], amdclean['mathmath'], amdclean['mathcalculation'], amdclean['mathrandom'], amdclean['mathnoise'], amdclean['mathtrigonometry'], amdclean['outputfiles'], amdclean['outputimage'], amdclean['outputtext_area'], amdclean['renderingrendering'], amdclean['shape2d_primitives'], amdclean['shapeattributes'], amdclean['shapecurves'], amdclean['shapevertex'], amdclean['structure'], amdclean['transform'], amdclean['typographyattributes'], amdclean['typographyloading_displaying']);
+}({}, amdclean['core'], amdclean['p5Color'], amdclean['p5Element'], amdclean['p5Graphics'], amdclean['p5Image'], amdclean['p5File'], amdclean['p5Vector'], amdclean['p5TableRow'], amdclean['p5Table'], amdclean['colorcreating_reading'], amdclean['colorsetting'], amdclean['constants'], amdclean['dataconversion'], amdclean['dataarray_functions'], amdclean['datastring_functions'], amdclean['environment'], amdclean['imageimage'], amdclean['imageloading_displaying'], amdclean['imagepixels'], amdclean['inputfiles'], amdclean['inputkeyboard'], amdclean['inputacceleration'], amdclean['inputmouse'], amdclean['inputtime_date'], amdclean['inputtouch'], amdclean['mathmath'], amdclean['mathcalculation'], amdclean['mathrandom'], amdclean['mathnoise'], amdclean['mathtrigonometry'], amdclean['outputfiles'], amdclean['outputimage'], amdclean['outputtext_area'], amdclean['renderingrendering'], amdclean['shape2d_primitives'], amdclean['shapeattributes'], amdclean['shapecurves'], amdclean['shapevertex'], amdclean['structure'], amdclean['transform'], amdclean['typographyattributes'], amdclean['typographyloading_displaying']);
 return amdclean['src_app'];
-}));
-=======
-    window.p5 = p5;
-    return p5;
-  }({}, core, p5Color, p5Element, p5Graphics, p5Image, p5Vector, p5TableRow, p5Table, colorcreating_reading, colorsetting, constants, dataconversion, dataarray_functions, datastring_functions, environment, imageimage, imageloading_displaying, imagepixels, inputfiles, inputkeyboard, inputacceleration, inputmouse, inputtime_date, inputtouch, mathmath, mathcalculation, mathrandom, mathnoise, mathtrigonometry, outputfiles, outputimage, outputtext_area, renderingrendering, shape2d_primitives, shapeattributes, shapecurves, shapevertex, structure, transform, typographyattributes, typographyloading_displaying);
->>>>>>> 5217cee5
+}));