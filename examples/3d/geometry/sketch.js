function setup(){
  createCanvas(windowWidth, windowHeight, 'webgl');
}

var theta = 0;

function draw(){
  background(255, 255, 255, 255);

<<<<<<< HEAD
  translate(-width/2, 0, -1000);
=======
  translate(-width/2, 0, -800);
>>>>>>> 4f7762f4
  normalMaterial();
  push();
  rotateZ(theta * mouseX * 0.001);
  rotateX(theta * mouseX * 0.001);
  rotateY(theta * mouseX * 0.001);
  plane(80, 80);
  pop();
<<<<<<< HEAD
  translate(300, 0, 0);
=======
  translate(250, 0, 0);
>>>>>>> 4f7762f4
  push();
  rotateZ(theta * mouseX * 0.001);
  rotateX(theta * mouseX * 0.001);
  rotateY(theta * mouseX * 0.001);
  box(80, 80, 80);
  pop();
<<<<<<< HEAD
  translate(300, 0, 0);
=======
  translate(250, 0, 0);
>>>>>>> 4f7762f4
  push();
  rotateZ(theta * mouseX * 0.001);
  rotateX(theta * mouseX * 0.001);
  rotateY(theta * mouseX * 0.001);
  cylinder(80, 80);
  pop();
<<<<<<< HEAD
  translate(300, 0, 0);
=======
  translate(250, 0, 0);
>>>>>>> 4f7762f4
  push();
  rotateZ(theta * mouseX * 0.001);
  rotateX(theta * mouseX * 0.001);
  rotateY(theta * mouseX * 0.001);
  cone(80, 80);
  pop();
<<<<<<< HEAD
  translate(300, 0, 0);
=======
  translate(250, 0, 0);
>>>>>>> 4f7762f4
  push();
  rotateZ(theta * mouseX * 0.001);
  rotateX(theta * mouseX * 0.001);
  rotateY(theta * mouseX * 0.001);
  torus(80, 20);
  pop();
<<<<<<< HEAD
  translate(300, 0, 0);
=======
  translate(250, 0, 0);
>>>>>>> 4f7762f4
  push();
  rotateZ(theta * mouseX * 0.001);
  rotateX(theta * mouseX * 0.001);
  rotateY(theta * mouseX * 0.001);
  sphere(80, 80);
  pop();
  theta += 0.05;
}<|MERGE_RESOLUTION|>--- conflicted
+++ resolved
@@ -7,11 +7,7 @@
 function draw(){
   background(255, 255, 255, 255);
 
-<<<<<<< HEAD
-  translate(-width/2, 0, -1000);
-=======
   translate(-width/2, 0, -800);
->>>>>>> 4f7762f4
   normalMaterial();
   push();
   rotateZ(theta * mouseX * 0.001);
@@ -19,55 +15,35 @@
   rotateY(theta * mouseX * 0.001);
   plane(80, 80);
   pop();
-<<<<<<< HEAD
-  translate(300, 0, 0);
-=======
   translate(250, 0, 0);
->>>>>>> 4f7762f4
   push();
   rotateZ(theta * mouseX * 0.001);
   rotateX(theta * mouseX * 0.001);
   rotateY(theta * mouseX * 0.001);
   box(80, 80, 80);
   pop();
-<<<<<<< HEAD
-  translate(300, 0, 0);
-=======
   translate(250, 0, 0);
->>>>>>> 4f7762f4
   push();
   rotateZ(theta * mouseX * 0.001);
   rotateX(theta * mouseX * 0.001);
   rotateY(theta * mouseX * 0.001);
   cylinder(80, 80);
   pop();
-<<<<<<< HEAD
-  translate(300, 0, 0);
-=======
   translate(250, 0, 0);
->>>>>>> 4f7762f4
   push();
   rotateZ(theta * mouseX * 0.001);
   rotateX(theta * mouseX * 0.001);
   rotateY(theta * mouseX * 0.001);
   cone(80, 80);
   pop();
-<<<<<<< HEAD
-  translate(300, 0, 0);
-=======
   translate(250, 0, 0);
->>>>>>> 4f7762f4
   push();
   rotateZ(theta * mouseX * 0.001);
   rotateX(theta * mouseX * 0.001);
   rotateY(theta * mouseX * 0.001);
   torus(80, 20);
   pop();
-<<<<<<< HEAD
-  translate(300, 0, 0);
-=======
   translate(250, 0, 0);
->>>>>>> 4f7762f4
   push();
   rotateZ(theta * mouseX * 0.001);
   rotateX(theta * mouseX * 0.001);
